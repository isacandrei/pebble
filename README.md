--- conflicted
+++ resolved
@@ -1,94 +1,6 @@
 # Pebble ![Continuous Integration](https://api.travis-ci.org/PebbleTemplates/pebble.svg?branch=master)
 
-<<<<<<< HEAD
-Pebble is a java templating engine inspired by [Twig](http://twig.sensiolabs.org/). Its biggest feature is template inheritance which enables multiple templates to easily share common code. For more information please visit the [official website](http://www.mitchellbosecke.com/pebble).
-
-## Basic Usage
-For more information on installation and configuration, see [the installation guide](http://www.mitchellbosecke.com/pebble/documentation/guide/installation).
-For more information on basic usage, see [the basic usage guide](http://www.mitchellbosecke.com/pebble/documentation/guide/basic-usage).
-
-First, add the following dependency to your pom.xml:
-```XML
-<dependency>
-	<groupId>com.mitchellbosecke</groupId>
-	<artifactId>pebble</artifactId>
-	<version>3.0.0</version>
-</dependency>
-```
-
-Then create a template in your WEB-INF folder. Let's start with a base template that all
-other templates will inherit from, name it "base.html":
-
-```HTML+Django
-<html>
-<head>
-	<title>{% block title %}My Website{% endblock %}</title>
-</head>
-<body>
-	<div id="content">
-		{% block content %}{% endblock %}
-	</div>
-	<div id="footer">
-		{% block footer %}
-			Copyright 2014
-		{% endblock %}
-	</div>
-</body>
-</html>
-```
-Then create a template that extends base.html, call it "home.html":
-```HTML+Django
-{% extends "base.html" %}
-
-{% block title %} Home {% endblock %}
-
-{% block content %}
-	<h1> Home </h1>
-	<p> Welcome to my home page. My name is {{ name }}.</p>
-{% endblock %}
-```
-Now we want to compile the template, and render it:
-```JAVA
-PebbleEngine engine = new PebbleEngine.Builder().build();
-PebbleTemplate compiledTemplate = engine.getTemplate("home.html");
-
-Map<String, Object> context = new HashMap<>();
-context.put("name", "Mitchell");
-
-Writer writer = new StringWriter();
-compiledTemplate.evaluate(writer, context);
-
-String output = writer.toString();
-```
-The output should result in the following:
-```HTML
-<html>
-<head>
-	<title> Home </title>
-</head>
-<body>
-	<div id="content">
-		<h1> Home </h1>
-	    <p> Welcome to my home page. My name is Mitchell.</p>
-	</div>
-	<div id="footer">
-		Copyright 2014
-	</div>
-</body>
-</html>
-```
-
-## Contributing
-Currently looking for contributors! In particular we need help with new feature ideas, bug reports/fixes, API feedback, performance optimization, and IDE integration. See http://www.mitchellbosecke.com/pebble/contributing. No contribution is too small and contributing is super easy:
-
-* `git clone git://github.com/PebbleTemplates/pebble.git`
-* Add feature or fix bug.
-* Add quick unit test
-* `mvn install`
-* Submit pull request!
-=======
 Pebble is a java templating engine inspired by [Twig](http://twig.sensiolabs.org/). It separates itself from the crowd with it's inheritance feature and it's easy-to-read syntax. It ships with built-in autoescaping for security, and it includes integrated support for internationalization.
->>>>>>> 5f56adbd
 
 For more information please visit the [wiki](https://github.com/PebbleTemplates/pebble/wiki).
 
