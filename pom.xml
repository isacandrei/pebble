<project xmlns="http://maven.apache.org/POM/4.0.0" xmlns:xsi="http://www.w3.org/2001/XMLSchema-instance"
         xsi:schemaLocation="http://maven.apache.org/POM/4.0.0 http://maven.apache.org/xsd/maven-4.0.0.xsd">

    <parent>
        <groupId>org.sonatype.oss</groupId>
        <artifactId>oss-parent</artifactId>
        <version>7</version>
    </parent>

<<<<<<< HEAD
    <modelVersion>4.0.0</modelVersion>
    <groupId>com.mitchellbosecke</groupId>
    <artifactId>pebble</artifactId>
    <version>2.2.4-SNAPSHOT</version>
    <packaging>jar</packaging>
=======
	<modelVersion>4.0.0</modelVersion>
	<groupId>com.mitchellbosecke</groupId>
	<artifactId>pebble</artifactId>
	<version>2.3.1-SNAPSHOT</version>
	<packaging>jar</packaging>
>>>>>>> 9d49dbc5

    <name>Pebble</name>
    <description>Templating engine for Java.</description>
    <url>http://www.mitchellbosecke.com/pebble</url>

    <properties>
        <project.build.sourceEncoding>UTF-8</project.build.sourceEncoding>
    </properties>

    <licenses>
        <license>
            <name>BSD 3-Clause License</name>
            <url>http://opensource.org/licenses/BSD-3-Clause</url>
            <distribution>repo</distribution>
        </license>
    </licenses>

    <developers>
        <developer>
            <name>Mitchell Bösecke</name>
            <email>mitchellbosecke@gmail.com</email>
        </developer>
    </developers>

    <build>
        <plugins>
            <plugin>
                <artifactId>maven-compiler-plugin</artifactId>
                <version>2.3.2</version>
                <configuration>
                    <source>1.8</source>
                    <target>1.8</target>
                </configuration>
            </plugin>
            <plugin>
                <artifactId>maven-assembly-plugin</artifactId>
                <executions>
                    <execution>
                        <phase>package</phase>
                        <goals>
                            <goal>single</goal>
                        </goals>
                    </execution>
                </executions>
                <configuration>
                    <descriptorRefs>
                        <descriptorRef>jar-with-dependencies</descriptorRef>
                    </descriptorRefs>
                </configuration>
            </plugin>
            <plugin>
                <groupId>org.apache.maven.plugins</groupId>
                <artifactId>maven-source-plugin</artifactId>
                <version>2.2.1</version>
                <executions>
                    <execution>
                        <id>attach-sources</id>
                        <goals>
                            <goal>jar</goal>
                        </goals>
                    </execution>
                </executions>
            </plugin>
            <plugin>
                <groupId>org.apache.maven.plugins</groupId>
                <artifactId>maven-javadoc-plugin</artifactId>
                <version>2.9.1</version>
                <configuration>
                    <outputDirectory>${project.build.directory}/javadoc</outputDirectory>
                    <reportOutputDirectory>${project.reporting.outputDirectory}/javadoc</reportOutputDirectory>
                    <excludes>
                        <exclude>**/*.txt</exclude>
                    </excludes>
                    <header>
                        <![CDATA[
			                <a href="http://www.mitchellbosecke.com/pebble" target="_blank">Home</a>
			            ]]>
                    </header>
                </configuration>
                <executions>
                    <execution>
                        <id>attach-javadocs</id>
                        <goals>
                            <goal>jar</goal>
                        </goals>
                    </execution>
                    <execution>
                        <id>aggregate</id>
                        <goals>
                            <goal>aggregate</goal>
                        </goals>
                        <phase>site</phase>
                    </execution>
                </executions>
            </plugin>
            <plugin>
                <groupId>com.github.github</groupId>
                <artifactId>site-maven-plugin</artifactId>
                <version>0.12</version>
                <configuration>
                    <!-- <dryRun>true</dryRun> -->
                    <path>${project.version}</path>
                    <message>Creating site for ${project.version}</message>
                    <!-- sets the ~/.m2/setting.xml profile -->
                    <server>github</server>
                    <outputDirectory>${project.build.directory}/site/javadoc</outputDirectory>
                    <repositoryName>pebble</repositoryName>
                    <repositoryOwner>mbosecke</repositoryOwner>
                </configuration>
                <executions>
                    <execution>
                        <goals>
                            <goal>site</goal>
                        </goals>
                        <phase>site</phase>
                    </execution>
                </executions>
            </plugin>
            <plugin>
                <groupId>org.apache.maven.plugins</groupId>
                <artifactId>maven-release-plugin</artifactId>
                <configuration>
                    <tagNameFormat>v@{project.version}</tagNameFormat>
                </configuration>
            </plugin>
        </plugins>
    </build>

    <profiles>
        <profile>
            <id>release-sign-artifacts</id>
            <activation>
                <property>
                    <name>performRelease</name>
                    <value>true</value>
                </property>
            </activation>
            <build>
                <plugins>
                    <plugin>
                        <groupId>org.apache.maven.plugins</groupId>
                        <artifactId>maven-gpg-plugin</artifactId>
                        <version>1.4</version>
                        <executions>
                            <execution>
                                <id>sign-artifacts</id>
                                <phase>verify</phase>
                                <goals>
                                    <goal>sign</goal>
                                </goals>
                            </execution>
                        </executions>
                    </plugin>
                </plugins>
            </build>
        </profile>
    </profiles>

    <dependencies>

        <!-- required dependencies -->
        <dependency>
            <groupId>com.github.ben-manes.caffeine</groupId>
            <artifactId>caffeine</artifactId>
            <version>2.3.5</version>
        </dependency>
        <dependency>
            <groupId>com.coverity.security</groupId>
            <artifactId>coverity-escapers</artifactId>
            <version>1.1.1</version>
        </dependency>
        <dependency>
            <groupId>org.slf4j</groupId>
            <artifactId>slf4j-api</artifactId>
            <version>1.7.21</version>
            <scope>compile</scope>
        </dependency>

        <!-- optional dependencies -->
        <dependency>
            <groupId>javax.servlet</groupId>
            <artifactId>servlet-api</artifactId>
            <version>2.5</version>
            <scope>provided</scope>
            <optional>true</optional>
        </dependency>

        <!-- testing dependencies -->
        <dependency>
            <groupId>org.slf4j</groupId>
            <artifactId>slf4j-log4j12</artifactId>
            <version>1.7.21</version>
            <scope>test</scope>
        </dependency>
        <dependency>
            <groupId>log4j</groupId>
            <artifactId>log4j</artifactId>
            <version>1.2.17</version>
            <scope>test</scope>
            <exclusions>
                <exclusion>
                    <groupId>com.sun.jdmk</groupId>
                    <artifactId>jmxtools</artifactId>
                </exclusion>
                <exclusion>
                    <groupId>com.sun.jmx</groupId>
                    <artifactId>jmxri</artifactId>
                </exclusion>
                <exclusion>
                    <groupId>javax.jms</groupId>
                    <artifactId>jms</artifactId>
                </exclusion>
            </exclusions>
        </dependency>
        <dependency>
            <groupId>org.hamcrest</groupId>
            <artifactId>java-hamcrest</artifactId>
            <version>2.0.0.0</version>
            <scope>test</scope>
        </dependency>
        <dependency>
            <groupId>junit</groupId>
            <artifactId>junit</artifactId>
            <version>4.12</version>
            <scope>test</scope>
            <exclusions>
                <exclusion>
                    <groupId> org.hamcrest</groupId>
                    <artifactId>hamcrest-core</artifactId>
                </exclusion>
            </exclusions>
        </dependency>
    </dependencies>

    <scm>
        <connection>scm:git:git://github.com/mbosecke/pebble.git</connection>
        <developerConnection>scm:git:git@github.com:mbosecke/pebble.git</developerConnection>
        <url>http://github.com/mbosecke/pebble.git</url>
        <tag>HEAD</tag>
    </scm>
</project><|MERGE_RESOLUTION|>--- conflicted
+++ resolved
@@ -7,19 +7,11 @@
         <version>7</version>
     </parent>
 
-<<<<<<< HEAD
     <modelVersion>4.0.0</modelVersion>
     <groupId>com.mitchellbosecke</groupId>
     <artifactId>pebble</artifactId>
-    <version>2.2.4-SNAPSHOT</version>
+    <version>2.3.1-SNAPSHOT</version>
     <packaging>jar</packaging>
-=======
-	<modelVersion>4.0.0</modelVersion>
-	<groupId>com.mitchellbosecke</groupId>
-	<artifactId>pebble</artifactId>
-	<version>2.3.1-SNAPSHOT</version>
-	<packaging>jar</packaging>
->>>>>>> 9d49dbc5
 
     <name>Pebble</name>
     <description>Templating engine for Java.</description>
