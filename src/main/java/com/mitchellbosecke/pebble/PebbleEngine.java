/*******************************************************************************
 * This file is part of Pebble.
 * <p>
 * Copyright (c) 2014 by Mitchell Bösecke
 * <p>
 * For the full copyright and license information, please view the LICENSE
 * file that was distributed with this source code.
 ******************************************************************************/
package com.mitchellbosecke.pebble;

<<<<<<< HEAD

import com.github.benmanes.caffeine.cache.Cache;
import com.github.benmanes.caffeine.cache.Caffeine;
=======
import com.google.common.cache.Cache;
import com.google.common.cache.CacheBuilder;

>>>>>>> 5f56adbd
import com.mitchellbosecke.pebble.cache.CacheKey;
import com.mitchellbosecke.pebble.error.LoaderException;
import com.mitchellbosecke.pebble.error.ParserException;
import com.mitchellbosecke.pebble.error.PebbleException;
import com.mitchellbosecke.pebble.error.RuntimePebbleException;
import com.mitchellbosecke.pebble.extension.Extension;
import com.mitchellbosecke.pebble.extension.ExtensionRegistry;
import com.mitchellbosecke.pebble.extension.NodeVisitorFactory;
import com.mitchellbosecke.pebble.extension.core.CoreExtension;
import com.mitchellbosecke.pebble.extension.escaper.EscaperExtension;
import com.mitchellbosecke.pebble.extension.escaper.EscapingStrategy;
import com.mitchellbosecke.pebble.extension.i18n.I18nExtension;
import com.mitchellbosecke.pebble.lexer.LexerImpl;
import com.mitchellbosecke.pebble.lexer.Syntax;
import com.mitchellbosecke.pebble.lexer.TokenStream;
import com.mitchellbosecke.pebble.loader.ClasspathLoader;
import com.mitchellbosecke.pebble.loader.DelegatingLoader;
import com.mitchellbosecke.pebble.loader.FileLoader;
import com.mitchellbosecke.pebble.loader.Loader;
import com.mitchellbosecke.pebble.node.RootNode;
import com.mitchellbosecke.pebble.parser.Parser;
import com.mitchellbosecke.pebble.parser.ParserImpl;
import com.mitchellbosecke.pebble.template.PebbleTemplate;
import com.mitchellbosecke.pebble.template.PebbleTemplateImpl;

import java.io.Reader;
import java.util.ArrayList;
import java.util.Collection;
import java.util.List;
import java.util.Locale;
<<<<<<< HEAD
import java.util.concurrent.CompletionException;
=======
import java.util.concurrent.Callable;
>>>>>>> 5f56adbd
import java.util.concurrent.ExecutorService;

import static java.util.Objects.isNull;

/**
 * The main class used for compiling templates. The PebbleEngine is responsible
 * for delegating responsibility to the lexer, parser, compiler, and template
 * cache.
 *
 * @author Mitchell
 */
public class PebbleEngine {

    private final Loader<?> loader;

    private final Syntax syntax;

    private final boolean strictVariables;

    private final Locale defaultLocale;

  private final Cache<CacheKey, Object> tagCache;

    private final ExecutorService executorService;

    private final Cache<Object, PebbleTemplate> templateCache;

    private final ExtensionRegistry extensionRegistry;

    /**
     * Constructor for the Pebble Engine given an instantiated Loader. This
     * method does only load those userProvidedExtensions listed here.
     *
     * @param loader     The template loader for this engine
     * @param syntax     the syntax to use for parsing the templates.
     * @param extensions The userProvidedExtensions which should be loaded.
     */
    private PebbleEngine(Loader<?> loader, Syntax syntax, boolean strictVariables, Locale defaultLocale,
                         Cache<CacheKey, Object> tagCache, Cache<Object, PebbleTemplate> templateCache,
                         ExecutorService executorService, Collection<? extends Extension> extensions) {

        this.loader = loader;
        this.syntax = syntax;
        this.strictVariables = strictVariables;
        this.defaultLocale = defaultLocale;
        this.tagCache = tagCache;
        this.executorService = executorService;
        this.templateCache = templateCache;
        this.extensionRegistry = new ExtensionRegistry(extensions);
    }

    /**
     * Loads, parses, and compiles a template into an instance of PebbleTemplate
     * and returns this instance.
     *
     * @param templateName The name of the template
     * @return PebbleTemplate The compiled version of the template
     */
    public PebbleTemplate getTemplate(final String templateName) {

        /*
         * template name will be null if user uses the extends tag with an
         * expression that evaluates to null
         */
        if (templateName == null) {
            return null;
        }

        if (this.loader == null) {
            throw new LoaderException(null, "Loader has not yet been specified.");
        }

        final PebbleEngine self = this;
        PebbleTemplate result;

        try {
            final Object cacheKey = this.loader.createCacheKey(templateName);

<<<<<<< HEAD
          if (isNull(this.templateCache)) {
            result = this.getPebbleTemplate(self, templateName, cacheKey);
            }
            else {
            result = this.templateCache.get(cacheKey, k -> {
                    try {
                      return this.getPebbleTemplate(self, templateName, cacheKey);
                    } catch (PebbleException e) {
                        throw new RuntimePebbleException(e);
                    }
                });
            }
        } catch (CompletionException e) {
=======
            result = templateCache.get(cacheKey, new Callable<PebbleTemplate>() {

                public PebbleTemplateImpl call() {

                    LexerImpl lexer = new LexerImpl(syntax, extensionRegistry.getUnaryOperators().values(),
                            extensionRegistry.getBinaryOperators().values());
                    Reader templateReader = self.retrieveReaderFromLoader(self.loader, cacheKey);
                    TokenStream tokenStream = lexer.tokenize(templateReader, templateName);

                    Parser parser = new ParserImpl(extensionRegistry.getUnaryOperators(),
                            extensionRegistry.getBinaryOperators(), extensionRegistry.getTokenParsers());
                    RootNode root = parser.parse(tokenStream);

                    PebbleTemplateImpl instance = new PebbleTemplateImpl(self, root, templateName);

                    for (NodeVisitorFactory visitorFactory : extensionRegistry.getNodeVisitors()) {
                        visitorFactory.createVisitor(instance).visit(root);
                    }

                    return instance;
                }
            });
        } catch (Exception e) {
>>>>>>> 5f56adbd
            /*
             * The completion exception is probably caused by a PebbleException
             * being thrown in the above function. We will unravel it and throw
             * the original PebbleException which is more helpful to the end
             * user.
             */
            if (e.getCause() != null && e.getCause() instanceof RuntimePebbleException) {
                RuntimePebbleException runtimePebbleException = (RuntimePebbleException) e.getCause();
                throw (PebbleException) runtimePebbleException.getCause();
            } else {
                throw new PebbleException(e, String.format("An error occurred while compiling %s", templateName));
            }
        }

        return result;
    }

    private PebbleTemplate getPebbleTemplate(final PebbleEngine self, final String templateName, final Object cacheKey) throws LoaderException, ParserException {
      LexerImpl lexer = new LexerImpl(this.syntax, this.extensionRegistry.getUnaryOperators().values(),
              this.extensionRegistry.getBinaryOperators().values());
        Reader templateReader = self.retrieveReaderFromLoader(self.loader, cacheKey);
        TokenStream tokenStream = lexer.tokenize(templateReader, templateName);

      Parser parser = new ParserImpl(this.extensionRegistry.getUnaryOperators(),
              this.extensionRegistry.getBinaryOperators(), this.extensionRegistry.getTokenParsers());
        RootNode root = parser.parse(tokenStream);

        PebbleTemplateImpl instance = new PebbleTemplateImpl(self, root, templateName);

      for (NodeVisitorFactory visitorFactory : this.extensionRegistry.getNodeVisitors()) {
            visitorFactory.createVisitor(instance).visit(root);
        }

        return instance;
    }

    /**
     * This method calls the loader and fetches the reader. We use this method
     * to handle the generic cast.
     *
     * @param loader   the loader to use fetch the reader.
     * @param cacheKey the cache key to use.
     * @return the reader object.
     * @throws LoaderException thrown when the template could not be loaded.
     */
    private <T> Reader retrieveReaderFromLoader(Loader<T> loader, Object cacheKey) throws LoaderException {
        // We make sure within getTemplate() that we use only the same key for
        // the same loader and hence we can be sure that the cast is safe.
        @SuppressWarnings("unchecked")
        T casted = (T) cacheKey;
        return loader.getReader(casted);
    }

    /**
     * Returns the loader
     *
     * @return The loader
     */
    public Loader<?> getLoader() {
      return this.loader;
    }

    /**
     * Returns the template cache
     *
     * @return The template cache
     */
    public Cache<Object, PebbleTemplate> getTemplateCache() {
      return this.templateCache;
    }

    /**
     * Returns the strict variables setting
     *
     * @return The strict variables setting
     */
    public boolean isStrictVariables() {
      return this.strictVariables;
    }

    /**
     * Returns the default locale
     *
     * @return The default locale
     */
    public Locale getDefaultLocale() {
      return this.defaultLocale;
    }

    /**
     * Returns the executor service
     *
     * @return The executor service
     */
    public ExecutorService getExecutorService() {
      return this.executorService;
    }

    /**
     * Returns the syntax which is used by this PebbleEngine.
     *
     * @return the syntax used by the PebbleEngine.
     */
    public Syntax getSyntax() {
        return this.syntax;
    }

    /**
     * Returns the extension registry.
     *
     * @return The extension registry
     */
    public ExtensionRegistry getExtensionRegistry() {
      return this.extensionRegistry;
    }

    /**
     * Returns the tag cache
     *
     * @return The tag cache
     */
    public Cache<CacheKey, Object> getTagCache() {
        return this.tagCache;
    }

    /**
     * A builder to configure and construct an instance of a PebbleEngine.
     */
    public static class Builder {

        private Loader<?> loader;

        private List<Extension> userProvidedExtensions = new ArrayList<>();

        private Syntax syntax;

        private boolean strictVariables = false;

        private boolean enableNewLineTrimming = true;

        private Locale defaultLocale;

        private ExecutorService executorService;

        private Cache<Object, PebbleTemplate> templateCache;

        private boolean cacheActive = true;

      private Cache<CacheKey, Object> tagCache;

        private EscaperExtension escaperExtension = new EscaperExtension();

        /**
         * Creates the builder.
         */
        public Builder() {

        }

        /**
         * Sets the loader used to find templates.
         *
         * @param loader A template loader
         * @return This builder object
         */
        public Builder loader(Loader<?> loader) {
            this.loader = loader;
            return this;
        }

        /**
         * Adds an extension, can be safely invoked several times to add different extensions.
         *
         * @param extensions One or more extensions to add
         * @return This builder object
         */
        public Builder extension(Extension... extensions) {
            for (Extension extension : extensions) {
                this.userProvidedExtensions.add(extension);
            }
            return this;
        }

        /**
         * Sets the syntax to be used.
         *
         * @param syntax The syntax to be used
         * @return This builder object
         */
        public Builder syntax(Syntax syntax) {
            this.syntax = syntax;
            return this;
        }

        /**
         * Changes the <code>strictVariables</code> setting of the PebbleEngine.
         * The default value of this setting is "false".
         * <p>
         * The following examples will all print empty strings if strictVariables
         * is false but will throw exceptions if it is true:
         * </p>
         * {{ nonExistingVariable }}
         * {{ nonExistingVariable.attribute }}
         * {{ nullVariable.attribute }}
         * {{ existingVariable.nullAttribute.attribute }}
         * {{ existingVariable.nonExistingAttribute }}
         * {{ array[-1] }}
         *
         * @param strictVariables Whether or not strict variables is used
         * @return This builder object
         */
        public Builder strictVariables(boolean strictVariables) {
            this.strictVariables = strictVariables;
            return this;
        }

        /**
         * Changes the <code>newLineTrimming</code> setting of the PebbleEngine.
         * The default value of this setting is "true".
         * <p>
         *      By default, Pebble will trim a newline that immediately follows
         *      a Pebble tag. For example, <code>{{key1}}\n{{key2}}</code> will
         *      have the newline removed.
         * </p>
         * <p>
         * If <code>newLineTrimming</code> is set to false, then the
         * first newline following a Pebble tag won't be trimmed.  All newlines
         * will be preserved
         * </p>
         *
         * @param enableNewLineTrimming Whether or not the newline should be trimmed.
         * @return This builder object
         */
        public Builder newLineTrimming(boolean enableNewLineTrimming) {
            this.enableNewLineTrimming = enableNewLineTrimming;
            return this;
        }

        /**
         * Sets the Locale passed to all templates constructed by this PebbleEngine.
         * <p>
         * An individual template can always be given a new locale during evaluation.
         *
         * @param defaultLocale The default locale
         * @return This builder object
         */
        public Builder defaultLocale(Locale defaultLocale) {
            this.defaultLocale = defaultLocale;
            return this;
        }

        /**
         * Sets the executor service which is required if using one of Pebble's multithreading features
         * such as the "parallel" tag.
         *
         * @param executorService The executor service
         * @return This builder object
         */
        public Builder executorService(ExecutorService executorService) {
            this.executorService = executorService;
            return this;
        }

        /**
         * Sets the cache used by the engine to store compiled PebbleTemplate instances.
         *
         * @param templateCache The template cache
         * @return This builder object
         */
        public Builder templateCache(Cache<Object, PebbleTemplate> templateCache) {
            this.templateCache = templateCache;
            return this;
        }

        /**
         * Sets the cache used by the "cache" tag.
         *
         * @param tagCache The tag cache
         * @return This builder object
         */
        public Builder tagCache(Cache<CacheKey, Object> tagCache) {
            this.tagCache = tagCache;
            return this;
        }

        /**
         * Sets whether or not escaping should be performed automatically.
         *
         * @param autoEscaping The auto escaping setting
         * @return This builder object
         */
        public Builder autoEscaping(boolean autoEscaping) {
          this.escaperExtension.setAutoEscaping(autoEscaping);
            return this;
        }

        /**
         * Sets the default escaping strategy of the built-in escaper extension.
         *
         * @param strategy The name of the default escaping strategy
         * @return This builder object
         */
        public Builder defaultEscapingStrategy(String strategy) {
          this.escaperExtension.setDefaultStrategy(strategy);
            return this;
        }

        /**
         * Adds an escaping strategy to the built-in escaper extension.
         *
         * @param name     The name of the escaping strategy
         * @param strategy The strategy implementation
         * @return This builder object
         */
        public Builder addEscapingStrategy(String name, EscapingStrategy strategy) {
          this.escaperExtension.addEscapingStrategy(name, strategy);
            return this;
        }

        /**
         * Enable/disable all caches, i.e. cache used by the engine to store compiled PebbleTemplate instances
         * and tags cache
         *
         * @param cacheActive toggle to enable/disable all caches
         * @return This builder object
         */
        public Builder cacheActive(boolean cacheActive) {
            this.cacheActive = cacheActive;
            return this;
        }

        /**
         * Creates the PebbleEngine instance.
         *
         * @return A PebbleEngine object that can be used to create PebbleTemplate objects.
         */
        public PebbleEngine build() {

            // core extensions
            List<Extension> extensions = new ArrayList<>();
            extensions.add(new CoreExtension());
          extensions.add(this.escaperExtension);
            extensions.add(new I18nExtension());
            extensions.addAll(this.userProvidedExtensions);

            // default loader
          if (this.loader == null) {
                List<Loader<?>> defaultLoadingStrategies = new ArrayList<>();
                defaultLoadingStrategies.add(new ClasspathLoader());
                defaultLoadingStrategies.add(new FileLoader());
            this.loader = new DelegatingLoader(defaultLoadingStrategies);
            }

            // default locale
          if (this.defaultLocale == null) {
            this.defaultLocale = Locale.getDefault();
            }


          if (this.cacheActive) {
                // default caches
            if (this.templateCache == null) {
              this.templateCache = Caffeine.newBuilder().maximumSize(200).build();
                }

            if (this.tagCache == null) {
              this.tagCache = Caffeine.newBuilder().maximumSize(200).build();
                }
            } else {
            this.templateCache = null;
            this.tagCache = null;
            }

          if (this.syntax == null) {
            this.syntax = new Syntax.Builder().setEnableNewLineTrimming(this.enableNewLineTrimming).build();
            }

          return new PebbleEngine(this.loader, this.syntax, this.strictVariables, this.defaultLocale, this.tagCache, this.templateCache,
                  this.executorService, extensions);
        }
    }
}<|MERGE_RESOLUTION|>--- conflicted
+++ resolved
@@ -8,15 +8,9 @@
  ******************************************************************************/
 package com.mitchellbosecke.pebble;
 
-<<<<<<< HEAD
 
 import com.github.benmanes.caffeine.cache.Cache;
 import com.github.benmanes.caffeine.cache.Caffeine;
-=======
-import com.google.common.cache.Cache;
-import com.google.common.cache.CacheBuilder;
-
->>>>>>> 5f56adbd
 import com.mitchellbosecke.pebble.cache.CacheKey;
 import com.mitchellbosecke.pebble.error.LoaderException;
 import com.mitchellbosecke.pebble.error.ParserException;
@@ -47,11 +41,7 @@
 import java.util.Collection;
 import java.util.List;
 import java.util.Locale;
-<<<<<<< HEAD
 import java.util.concurrent.CompletionException;
-=======
-import java.util.concurrent.Callable;
->>>>>>> 5f56adbd
 import java.util.concurrent.ExecutorService;
 
 import static java.util.Objects.isNull;
@@ -130,7 +120,6 @@
         try {
             final Object cacheKey = this.loader.createCacheKey(templateName);
 
-<<<<<<< HEAD
           if (isNull(this.templateCache)) {
             result = this.getPebbleTemplate(self, templateName, cacheKey);
             }
@@ -144,31 +133,6 @@
                 });
             }
         } catch (CompletionException e) {
-=======
-            result = templateCache.get(cacheKey, new Callable<PebbleTemplate>() {
-
-                public PebbleTemplateImpl call() {
-
-                    LexerImpl lexer = new LexerImpl(syntax, extensionRegistry.getUnaryOperators().values(),
-                            extensionRegistry.getBinaryOperators().values());
-                    Reader templateReader = self.retrieveReaderFromLoader(self.loader, cacheKey);
-                    TokenStream tokenStream = lexer.tokenize(templateReader, templateName);
-
-                    Parser parser = new ParserImpl(extensionRegistry.getUnaryOperators(),
-                            extensionRegistry.getBinaryOperators(), extensionRegistry.getTokenParsers());
-                    RootNode root = parser.parse(tokenStream);
-
-                    PebbleTemplateImpl instance = new PebbleTemplateImpl(self, root, templateName);
-
-                    for (NodeVisitorFactory visitorFactory : extensionRegistry.getNodeVisitors()) {
-                        visitorFactory.createVisitor(instance).visit(root);
-                    }
-
-                    return instance;
-                }
-            });
-        } catch (Exception e) {
->>>>>>> 5f56adbd
             /*
              * The completion exception is probably caused by a PebbleException
              * being thrown in the above function. We will unravel it and throw
