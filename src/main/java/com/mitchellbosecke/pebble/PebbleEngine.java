/*******************************************************************************
 * This file is part of Pebble.
 * <p>
 * Copyright (c) 2014 by Mitchell Bösecke
 * <p>
 * For the full copyright and license information, please view the LICENSE
 * file that was distributed with this source code.
 ******************************************************************************/
package com.mitchellbosecke.pebble;


import com.github.benmanes.caffeine.cache.Cache;
import com.github.benmanes.caffeine.cache.Caffeine;
import com.mitchellbosecke.pebble.cache.CacheKey;
import com.mitchellbosecke.pebble.error.LoaderException;
import com.mitchellbosecke.pebble.error.ParserException;
import com.mitchellbosecke.pebble.extension.Extension;
import com.mitchellbosecke.pebble.extension.ExtensionRegistry;
import com.mitchellbosecke.pebble.extension.NodeVisitorFactory;
import com.mitchellbosecke.pebble.extension.core.AttributeResolverExtension;
import com.mitchellbosecke.pebble.extension.core.CoreExtension;
import com.mitchellbosecke.pebble.extension.escaper.EscaperExtension;
import com.mitchellbosecke.pebble.extension.escaper.EscapingStrategy;
import com.mitchellbosecke.pebble.extension.i18n.I18nExtension;
import com.mitchellbosecke.pebble.lexer.LexerImpl;
import com.mitchellbosecke.pebble.lexer.Syntax;
import com.mitchellbosecke.pebble.lexer.TokenStream;
import com.mitchellbosecke.pebble.loader.ClasspathLoader;
import com.mitchellbosecke.pebble.loader.DelegatingLoader;
import com.mitchellbosecke.pebble.loader.FileLoader;
import com.mitchellbosecke.pebble.loader.Loader;
import com.mitchellbosecke.pebble.node.RootNode;
import com.mitchellbosecke.pebble.parser.Parser;
import com.mitchellbosecke.pebble.parser.ParserImpl;
import com.mitchellbosecke.pebble.template.PebbleTemplate;
import com.mitchellbosecke.pebble.template.PebbleTemplateImpl;

import java.io.Reader;
import java.util.ArrayList;
import java.util.Collection;
import java.util.List;
import java.util.Locale;
import java.util.concurrent.ExecutorService;

import static java.util.Objects.isNull;

/**
 * The main class used for compiling templates. The PebbleEngine is responsible
 * for delegating responsibility to the lexer, parser, compiler, and template
 * cache.
 *
 * @author Mitchell
 */
public class PebbleEngine {

    private final Loader<?> loader;

    private final Syntax syntax;

    private final boolean strictVariables;

    private final Locale defaultLocale;

  private final Cache<CacheKey, Object> tagCache;

    private final ExecutorService executorService;

    private final Cache<Object, PebbleTemplate> templateCache;

    private final ExtensionRegistry extensionRegistry;

    private final boolean allowGetClass;

    /**
     * Constructor for the Pebble Engine given an instantiated Loader. This
     * method does only load those userProvidedExtensions listed here.
     *
     * @param loader     The template loader for this engine
     * @param syntax     the syntax to use for parsing the templates.
     * @param extensions The userProvidedExtensions which should be loaded.
     */
    private PebbleEngine(Loader<?> loader,
                         Syntax syntax,
                         boolean strictVariables,
                         Locale defaultLocale,
                         Cache<CacheKey, Object> tagCache,
                         Cache<Object, PebbleTemplate> templateCache,
                         ExecutorService executorService,
                         Collection<? extends Extension> extensions,
                         boolean allowGetClass) {

        this.loader = loader;
        this.syntax = syntax;
        this.strictVariables = strictVariables;
        this.defaultLocale = defaultLocale;
        this.tagCache = tagCache;
        this.executorService = executorService;
        this.templateCache = templateCache;
        this.extensionRegistry = new ExtensionRegistry(extensions);
        this.allowGetClass = allowGetClass;
    }

    /**
     * Loads, parses, and compiles a template into an instance of PebbleTemplate
     * and returns this instance.
     *
     * @param templateName The name of the template
     * @return PebbleTemplate The compiled version of the template
     */
    public PebbleTemplate getTemplate(final String templateName) {

        /*
         * template name will be null if user uses the extends tag with an
         * expression that evaluates to null
         */
        if (templateName == null) {
            return null;
        }

        if (this.loader == null) {
            throw new LoaderException(null, "Loader has not yet been specified.");
        }

        final PebbleEngine self = this;
        PebbleTemplate result;

        final Object cacheKey = this.loader.createCacheKey(templateName);

        if (isNull(this.templateCache)) {
          result = this.getPebbleTemplate(self, templateName, cacheKey);
        }
        else {
          result = this.templateCache.get(cacheKey, k -> this.getPebbleTemplate(self, templateName, cacheKey));
        }

        return result;
    }

    private PebbleTemplate getPebbleTemplate(final PebbleEngine self, final String templateName, final Object cacheKey) throws LoaderException, ParserException {
      LexerImpl lexer = new LexerImpl(this.syntax, this.extensionRegistry.getUnaryOperators().values(),
              this.extensionRegistry.getBinaryOperators().values());
        Reader templateReader = self.retrieveReaderFromLoader(self.loader, cacheKey);
        TokenStream tokenStream = lexer.tokenize(templateReader, templateName);

      Parser parser = new ParserImpl(this.extensionRegistry.getUnaryOperators(),
              this.extensionRegistry.getBinaryOperators(), this.extensionRegistry.getTokenParsers());
        RootNode root = parser.parse(tokenStream);

        PebbleTemplateImpl instance = new PebbleTemplateImpl(self, root, templateName);

      for (NodeVisitorFactory visitorFactory : this.extensionRegistry.getNodeVisitors()) {
            visitorFactory.createVisitor(instance).visit(root);
        }

        return instance;
    }

    /**
     * This method calls the loader and fetches the reader. We use this method
     * to handle the generic cast.
     *
     * @param loader   the loader to use fetch the reader.
     * @param cacheKey the cache key to use.
     * @return the reader object.
     */
    private <T> Reader retrieveReaderFromLoader(Loader<T> loader, Object cacheKey) {
        // We make sure within getTemplate() that we use only the same key for
        // the same loader and hence we can be sure that the cast is safe.
        @SuppressWarnings("unchecked")
        T casted = (T) cacheKey;
        return loader.getReader(casted);
    }

    /**
     * Returns the loader
     *
     * @return The loader
     */
    public Loader<?> getLoader() {
      return this.loader;
    }

    /**
     * Returns the template cache
     *
     * @return The template cache
     */
    public Cache<Object, PebbleTemplate> getTemplateCache() {
      return this.templateCache;
    }

    /**
     * Returns the strict variables setting
     *
     * @return The strict variables setting
     */
    public boolean isStrictVariables() {
      return this.strictVariables;
    }

    /**
     * Returns the default locale
     *
     * @return The default locale
     */
    public Locale getDefaultLocale() {
      return this.defaultLocale;
    }

    /**
     * Returns the executor service
     *
     * @return The executor service
     */
    public ExecutorService getExecutorService() {
      return this.executorService;
    }

    /**
     * Returns the syntax which is used by this PebbleEngine.
     *
     * @return the syntax used by the PebbleEngine.
     */
    public Syntax getSyntax() {
        return this.syntax;
    }

    /**
     * Returns the extension registry.
     *
     * @return The extension registry
     */
    public ExtensionRegistry getExtensionRegistry() {
      return this.extensionRegistry;
    }

    /**
     * Returns the tag cache
     *
     * @return The tag cache
     */
    public Cache<CacheKey, Object> getTagCache() {
        return this.tagCache;
    }

    /**
     * Returns toggle to enable/disable getClass access
     *
     * @return toggle to enable/disable getClass access
     */
    public boolean isAllowGetClass() {
        return this.allowGetClass;
    }

    /**
     * A builder to configure and construct an instance of a PebbleEngine.
     */
    public static class Builder {

        private Loader<?> loader;

        private List<Extension> userProvidedExtensions = new ArrayList<>();

        private Syntax syntax;

        private boolean strictVariables = false;

        private boolean enableNewLineTrimming = true;

        private Locale defaultLocale;

        private ExecutorService executorService;

        private Cache<Object, PebbleTemplate> templateCache;

        private boolean cacheActive = true;

      private Cache<CacheKey, Object> tagCache;

        private EscaperExtension escaperExtension = new EscaperExtension();

        private boolean allowGetClass = true;

        /**
         * Creates the builder.
         */
        public Builder() {

        }

        /**
         * Sets the loader used to find templates.
         *
         * @param loader A template loader
         * @return This builder object
         */
        public Builder loader(Loader<?> loader) {
            this.loader = loader;
            return this;
        }

        /**
         * Adds an extension, can be safely invoked several times to add different extensions.
         *
         * @param extensions One or more extensions to add
         * @return This builder object
         */
        public Builder extension(Extension... extensions) {
            for (Extension extension : extensions) {
                this.userProvidedExtensions.add(extension);
            }
            return this;
        }

        /**
         * Sets the syntax to be used.
         *
         * @param syntax The syntax to be used
         * @return This builder object
         */
        public Builder syntax(Syntax syntax) {
            this.syntax = syntax;
            return this;
        }

        /**
         * Changes the <code>strictVariables</code> setting of the PebbleEngine.
         * The default value of this setting is "false".
         * <p>
         * The following examples will all print empty strings if strictVariables
         * is false but will throw exceptions if it is true:
         * </p>
         * {{ nonExistingVariable }}
         * {{ nonExistingVariable.attribute }}
         * {{ nullVariable.attribute }}
         * {{ existingVariable.nullAttribute.attribute }}
         * {{ existingVariable.nonExistingAttribute }}
         * {{ array[-1] }}
         *
         * @param strictVariables Whether or not strict variables is used
         * @return This builder object
         */
        public Builder strictVariables(boolean strictVariables) {
            this.strictVariables = strictVariables;
            return this;
        }

        /**
         * Changes the <code>newLineTrimming</code> setting of the PebbleEngine.
         * The default value of this setting is "true".
         * <p>
         *      By default, Pebble will trim a newline that immediately follows
         *      a Pebble tag. For example, <code>{{key1}}\n{{key2}}</code> will
         *      have the newline removed.
         * </p>
         * <p>
         * If <code>newLineTrimming</code> is set to false, then the
         * first newline following a Pebble tag won't be trimmed.  All newlines
         * will be preserved
         * </p>
         *
         * @param enableNewLineTrimming Whether or not the newline should be trimmed.
         * @return This builder object
         */
        public Builder newLineTrimming(boolean enableNewLineTrimming) {
            this.enableNewLineTrimming = enableNewLineTrimming;
            return this;
        }

        /**
         * Sets the Locale passed to all templates constructed by this PebbleEngine.
         * <p>
         * An individual template can always be given a new locale during evaluation.
         *
         * @param defaultLocale The default locale
         * @return This builder object
         */
        public Builder defaultLocale(Locale defaultLocale) {
            this.defaultLocale = defaultLocale;
            return this;
        }

        /**
         * Sets the executor service which is required if using one of Pebble's multithreading features
         * such as the "parallel" tag.
         *
         * @param executorService The executor service
         * @return This builder object
         */
        public Builder executorService(ExecutorService executorService) {
            this.executorService = executorService;
            return this;
        }

        /**
         * Sets the cache used by the engine to store compiled PebbleTemplate instances.
         *
         * @param templateCache The template cache
         * @return This builder object
         */
        public Builder templateCache(Cache<Object, PebbleTemplate> templateCache) {
            this.templateCache = templateCache;
            return this;
        }

        /**
         * Sets the cache used by the "cache" tag.
         *
         * @param tagCache The tag cache
         * @return This builder object
         */
        public Builder tagCache(Cache<CacheKey, Object> tagCache) {
            this.tagCache = tagCache;
            return this;
        }

        /**
         * Sets whether or not escaping should be performed automatically.
         *
         * @param autoEscaping The auto escaping setting
         * @return This builder object
         */
        public Builder autoEscaping(boolean autoEscaping) {
          this.escaperExtension.setAutoEscaping(autoEscaping);
            return this;
        }

        /**
         * Sets the default escaping strategy of the built-in escaper extension.
         *
         * @param strategy The name of the default escaping strategy
         * @return This builder object
         */
        public Builder defaultEscapingStrategy(String strategy) {
          this.escaperExtension.setDefaultStrategy(strategy);
            return this;
        }

        /**
         * Adds an escaping strategy to the built-in escaper extension.
         *
         * @param name     The name of the escaping strategy
         * @param strategy The strategy implementation
         * @return This builder object
         */
        public Builder addEscapingStrategy(String name, EscapingStrategy strategy) {
          this.escaperExtension.addEscapingStrategy(name, strategy);
            return this;
        }

        /**
         * Enable/disable all caches, i.e. cache used by the engine to store compiled PebbleTemplate instances
         * and tags cache
         *
         * @param cacheActive toggle to enable/disable all caches
         * @return This builder object
         */
        public Builder cacheActive(boolean cacheActive) {
            this.cacheActive = cacheActive;
            return this;
        }

        /**
         * Enable/disable getClass access for attributes
         *
         * @param allowGetClass toggle to enable/disable getClass access
         * @return This builder object
         */
        public Builder allowGetClass(boolean allowGetClass) {
            this.allowGetClass = allowGetClass;
            return this;
        }

        /**
         * Creates the PebbleEngine instance.
         *
         * @return A PebbleEngine object that can be used to create PebbleTemplate objects.
         */
        public PebbleEngine build() {

          // core extensions
          List<Extension> extensions = new ArrayList<>();
          extensions.add(new CoreExtension());
          extensions.add(this.escaperExtension);
          extensions.add(new I18nExtension());
          extensions.addAll(this.userProvidedExtensions);
          extensions.add(new AttributeResolverExtension());

            // default loader
          if (this.loader == null) {
                List<Loader<?>> defaultLoadingStrategies = new ArrayList<>();
                defaultLoadingStrategies.add(new ClasspathLoader());
                defaultLoadingStrategies.add(new FileLoader());
            this.loader = new DelegatingLoader(defaultLoadingStrategies);
            }

            // default locale
          if (this.defaultLocale == null) {
            this.defaultLocale = Locale.getDefault();
            }


          if (this.cacheActive) {
                // default caches
            if (this.templateCache == null) {
              this.templateCache = Caffeine.newBuilder().maximumSize(200).build();
                }

            if (this.tagCache == null) {
              this.tagCache = Caffeine.newBuilder().maximumSize(200).build();
                }
            } else {
            this.templateCache = null;
            this.tagCache = null;
            }

          if (this.syntax == null) {
            this.syntax = new Syntax.Builder().setEnableNewLineTrimming(this.enableNewLineTrimming).build();
            }

<<<<<<< HEAD
          return new PebbleEngine(this.loader, this.syntax, this.strictVariables, this.defaultLocale, this.tagCache, this.templateCache,
                  this.executorService, extensions);
=======
            return new PebbleEngine(loader, syntax, strictVariables, defaultLocale, tagCache, templateCache,
                    executorService, extensions, allowGetClass);
>>>>>>> cd3a8212
        }
    }
}<|MERGE_RESOLUTION|>--- conflicted
+++ resolved
@@ -275,7 +275,7 @@
 
         private boolean cacheActive = true;
 
-      private Cache<CacheKey, Object> tagCache;
+        private Cache<CacheKey, Object> tagCache;
 
         private EscaperExtension escaperExtension = new EscaperExtension();
 
@@ -518,13 +518,8 @@
             this.syntax = new Syntax.Builder().setEnableNewLineTrimming(this.enableNewLineTrimming).build();
             }
 
-<<<<<<< HEAD
           return new PebbleEngine(this.loader, this.syntax, this.strictVariables, this.defaultLocale, this.tagCache, this.templateCache,
-                  this.executorService, extensions);
-=======
-            return new PebbleEngine(loader, syntax, strictVariables, defaultLocale, tagCache, templateCache,
-                    executorService, extensions, allowGetClass);
->>>>>>> cd3a8212
+                  this.executorService, extensions, this.allowGetClass);
         }
     }
 }