package com.mitchellbosecke.pebble.extension;

import java.util.ArrayList;
import java.util.Collection;
import java.util.HashMap;
import java.util.List;
import java.util.Map;

import com.mitchellbosecke.pebble.attributes.AttributeResolver;
import com.mitchellbosecke.pebble.operator.BinaryOperator;
import com.mitchellbosecke.pebble.operator.UnaryOperator;
import com.mitchellbosecke.pebble.tokenParser.TokenParser;

<<<<<<< HEAD
=======
import java.util.ArrayList;
import java.util.Collection;
import java.util.HashMap;
import java.util.List;
import java.util.Map;

>>>>>>> 4466be45
/**
 * Storage for the extensions and the components retrieved
 * from the various extensions.
 * <p>
 * Created by mitch_000 on 2015-11-28.
 */
public class ExtensionRegistry {

    /**
<<<<<<< HEAD
     * Extensions
     */
    private final HashMap<Class<? extends Extension>, Extension> extensions = new HashMap<>();

    /**
=======
>>>>>>> 4466be45
     * Unary operators used during the lexing phase.
     */
    private final Map<String, UnaryOperator> unaryOperators = new HashMap<>();

    /**
     * Binary operators used during the lexing phase.
     */
    private final Map<String, BinaryOperator> binaryOperators = new HashMap<>();

    /**
     * Token parsers used during the parsing phase.
     */
    private final Map<String, TokenParser> tokenParsers = new HashMap<>();

    /**
     * Node visitors available during the parsing phase.
     */
    private final List<NodeVisitorFactory> nodeVisitors = new ArrayList<>();

    /**
     * Filters used during the evaluation phase.
     */
    private final Map<String, Filter> filters = new HashMap<>();

    /**
     * Tests used during the evaluation phase.
     */
    private final Map<String, Test> tests = new HashMap<>();

    /**
     * Functions used during the evaluation phase.
     */
    private final Map<String, Function> functions = new HashMap<>();

    /**
     * Global variables available during the evaluation phase.
     */
    private final Map<String, Object> globalVariables = new HashMap<>();

    private final List<AttributeResolver> attributeResolver = new ArrayList<>();
    
    public ExtensionRegistry(Collection<? extends Extension> extensions) {

        for (Extension extension : extensions) {
            // token parsers
            List<TokenParser> tokenParsers = extension.getTokenParsers();
            if (tokenParsers != null) {
                for (TokenParser tokenParser : tokenParsers) {
                    this.tokenParsers.put(tokenParser.getTag(), tokenParser);
                }
            }

            // binary operators
            List<BinaryOperator> binaryOperators = extension.getBinaryOperators();
            if (binaryOperators != null) {
                for (BinaryOperator operator : binaryOperators) {
                    if (!this.binaryOperators.containsKey(operator.getSymbol())) { // disallow overriding core operators
                        this.binaryOperators.put(operator.getSymbol(), operator);
                    }
                }
            }

            // unary operators
            List<UnaryOperator> unaryOperators = extension.getUnaryOperators();
            if (unaryOperators != null) {
                for (UnaryOperator operator : unaryOperators) {
                    if (!this.unaryOperators.containsKey(operator.getSymbol())) { // disallow override core operators
                        this.unaryOperators.put(operator.getSymbol(), operator);
                    }
                }
            }

            // filters
            Map<String, Filter> filters = extension.getFilters();
            if (filters != null) {
                this.filters.putAll(filters);
            }

            // tests
            Map<String, Test> tests = extension.getTests();
            if (tests != null) {
                this.tests.putAll(tests);
            }

            // tests
            Map<String, Function> functions = extension.getFunctions();
            if (functions != null) {
                this.functions.putAll(functions);
            }

            // global variables
            Map<String, Object> globalVariables = extension.getGlobalVariables();
            if (globalVariables != null) {
                this.globalVariables.putAll(globalVariables);
            }

            // node visitors
            List<NodeVisitorFactory> nodeVisitors = extension.getNodeVisitors();
            if (nodeVisitors != null) {
                this.nodeVisitors.addAll(nodeVisitors);
            }
            
            // attribute resolver
            List<AttributeResolver> attributeResolvers = extension.getAttributeResolver();
            if (attributeResolvers!=null) {
                this.attributeResolver.addAll(attributeResolvers);
            }
        }
    }

    public Filter getFilter(String name) {
        return this.filters.get(name);
    }

    public Test getTest(String name) {
        return this.tests.get(name);
    }

    public Function getFunction(String name) {
        return this.functions.get(name);
    }

    public Map<String, BinaryOperator> getBinaryOperators() {
        return this.binaryOperators;
    }

    public Map<String, UnaryOperator> getUnaryOperators() {
        return this.unaryOperators;
    }

    public List<NodeVisitorFactory> getNodeVisitors() {
        return this.nodeVisitors;
    }

    public Map<String, Object> getGlobalVariables() {
        return this.globalVariables;
    }

    public Map<String, TokenParser> getTokenParsers() {
        return this.tokenParsers;
    }
<<<<<<< HEAD
    
    public List<AttributeResolver> getAttributeResolver() {
        return this.attributeResolver;
    }

    /*
    @SuppressWarnings("unchecked")
    public <T extends Extension> T getExtension(Class<T> clazz) {
        return (T) this.extensions.get(clazz);
    }



    public HashMap<Class<? extends Extension>, Extension> getExtensions() {
        return extensions;
    }
    */
=======
>>>>>>> 4466be45
}<|MERGE_RESOLUTION|>--- conflicted
+++ resolved
@@ -11,15 +11,12 @@
 import com.mitchellbosecke.pebble.operator.UnaryOperator;
 import com.mitchellbosecke.pebble.tokenParser.TokenParser;
 
-<<<<<<< HEAD
-=======
 import java.util.ArrayList;
 import java.util.Collection;
 import java.util.HashMap;
 import java.util.List;
 import java.util.Map;
 
->>>>>>> 4466be45
 /**
  * Storage for the extensions and the components retrieved
  * from the various extensions.
@@ -29,14 +26,6 @@
 public class ExtensionRegistry {
 
     /**
-<<<<<<< HEAD
-     * Extensions
-     */
-    private final HashMap<Class<? extends Extension>, Extension> extensions = new HashMap<>();
-
-    /**
-=======
->>>>>>> 4466be45
      * Unary operators used during the lexing phase.
      */
     private final Map<String, UnaryOperator> unaryOperators = new HashMap<>();
@@ -77,7 +66,7 @@
     private final Map<String, Object> globalVariables = new HashMap<>();
 
     private final List<AttributeResolver> attributeResolver = new ArrayList<>();
-    
+
     public ExtensionRegistry(Collection<? extends Extension> extensions) {
 
         for (Extension extension : extensions) {
@@ -138,7 +127,7 @@
             if (nodeVisitors != null) {
                 this.nodeVisitors.addAll(nodeVisitors);
             }
-            
+
             // attribute resolver
             List<AttributeResolver> attributeResolvers = extension.getAttributeResolver();
             if (attributeResolvers!=null) {
@@ -178,24 +167,8 @@
     public Map<String, TokenParser> getTokenParsers() {
         return this.tokenParsers;
     }
-<<<<<<< HEAD
-    
+
     public List<AttributeResolver> getAttributeResolver() {
         return this.attributeResolver;
     }
-
-    /*
-    @SuppressWarnings("unchecked")
-    public <T extends Extension> T getExtension(Class<T> clazz) {
-        return (T) this.extensions.get(clazz);
-    }
-
-
-
-    public HashMap<Class<? extends Extension>, Extension> getExtensions() {
-        return extensions;
-    }
-    */
-=======
->>>>>>> 4466be45
 }