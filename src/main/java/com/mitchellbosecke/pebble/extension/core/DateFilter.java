/*******************************************************************************
 * This file is part of Pebble.
 *
 * Copyright (c) 2014 by Mitchell Bösecke
 *
 * For the full copyright and license information, please view the LICENSE
 * file that was distributed with this source code.
 ******************************************************************************/
package com.mitchellbosecke.pebble.extension.core;

import com.mitchellbosecke.pebble.error.PebbleException;
import com.mitchellbosecke.pebble.extension.Filter;
import com.mitchellbosecke.pebble.extension.escaper.SafeString;
import com.mitchellbosecke.pebble.template.EvaluationContext;
import com.mitchellbosecke.pebble.template.PebbleTemplate;

import java.text.DateFormat;
import java.text.ParseException;
import java.text.SimpleDateFormat;
<<<<<<< HEAD
import java.time.DateTimeException;
import java.time.format.DateTimeFormatter;
import java.time.temporal.Temporal;
import java.time.temporal.TemporalAccessor;
import java.util.*;
=======
import java.util.ArrayList;
import java.util.Date;
import java.util.List;
import java.util.Locale;
import java.util.Map;

import static java.lang.String.format;
>>>>>>> 1ba4eaff

public class DateFilter implements Filter {

    private final List<String> argumentNames = new ArrayList<>();

    public DateFilter() {
        argumentNames.add("format");
        argumentNames.add("existingFormat");
    }

    @Override
    public List<String> getArgumentNames() {
        return argumentNames;
    }

    @Override
    public Object apply(Object input, Map<String, Object> args, PebbleTemplate self, EvaluationContext context, int lineNumber) throws PebbleException {
        if (input == null) {
            return null;
        }
        final Locale locale = context.getLocale();
        final String format = (String) args.get("format");

        if(TemporalAccessor.class.isAssignableFrom(input.getClass())) {
            return applyTemporal((TemporalAccessor)input, self, locale, lineNumber, format);
        }
        return applyDate(input, self, locale, lineNumber, format, (String) args.get("existingFormat"));
     }

    private Object applyDate(Object dateOrString, final PebbleTemplate self, final Locale locale,
        int lineNumber, final String format, final String existingFormatString) throws PebbleException {
        Date date = null;
        DateFormat existingFormat = null;
        DateFormat intendedFormat = null;
        if (existingFormatString != null) {
            existingFormat = new SimpleDateFormat(existingFormatString, locale);
            try {
                date = existingFormat.parse(dateOrString.toString());
            } catch (ParseException e) {
                throw new PebbleException(e, String.format("Could not parse the string '%1' into a date.",
                    dateOrString.toString()), lineNumber, self.getName());
            }
        } else {
<<<<<<< HEAD
            date = (Date) dateOrString;
=======
            if (input instanceof Date) {
                date = (Date) input;
            } else if (input instanceof Number) {
                date = new Date(((Number) input).longValue());
            } else {
                throw new IllegalArgumentException(format("Unsupported argument type: %s (value: %s)", input.getClass().getName(), input));
            }
>>>>>>> 1ba4eaff
        }
        intendedFormat = new SimpleDateFormat(format, locale);
        return new SafeString(intendedFormat.format(date));
    }

    private Object applyTemporal(final TemporalAccessor input, PebbleTemplate self, final Locale locale,
        int lineNumber, final String format) throws PebbleException {
        final DateTimeFormatter formatter = format != null
            ? DateTimeFormatter.ofPattern(format, locale)
            : DateTimeFormatter.ISO_DATE_TIME;
        try {
            return new SafeString(formatter.format(input));
        } catch (DateTimeException dte) {
            throw new PebbleException(dte, String.format("Could not parse the string '%1' into a date.",
                input.toString()), lineNumber, self.getName());
        }
    }

}<|MERGE_RESOLUTION|>--- conflicted
+++ resolved
@@ -17,13 +17,9 @@
 import java.text.DateFormat;
 import java.text.ParseException;
 import java.text.SimpleDateFormat;
-<<<<<<< HEAD
 import java.time.DateTimeException;
 import java.time.format.DateTimeFormatter;
-import java.time.temporal.Temporal;
 import java.time.temporal.TemporalAccessor;
-import java.util.*;
-=======
 import java.util.ArrayList;
 import java.util.Date;
 import java.util.List;
@@ -31,7 +27,6 @@
 import java.util.Map;
 
 import static java.lang.String.format;
->>>>>>> 1ba4eaff
 
 public class DateFilter implements Filter {
 
@@ -75,17 +70,13 @@
                     dateOrString.toString()), lineNumber, self.getName());
             }
         } else {
-<<<<<<< HEAD
-            date = (Date) dateOrString;
-=======
-            if (input instanceof Date) {
-                date = (Date) input;
-            } else if (input instanceof Number) {
-                date = new Date(((Number) input).longValue());
+            if (dateOrString instanceof Date) {
+                date = (Date) dateOrString;
+            } else if (dateOrString instanceof Number) {
+                date = new Date(((Number) dateOrString).longValue());
             } else {
-                throw new IllegalArgumentException(format("Unsupported argument type: %s (value: %s)", input.getClass().getName(), input));
+                throw new IllegalArgumentException(format("Unsupported argument type: %s (value: %s)", dateOrString.getClass().getName(), dateOrString));
             }
->>>>>>> 1ba4eaff
         }
         intendedFormat = new SimpleDateFormat(format, locale);
         return new SafeString(intendedFormat.format(date));
