/*******************************************************************************
 * This file is part of Pebble.
 *
 * Copyright (c) 2014 by Mitchell Bösecke
 *
 * For the full copyright and license information, please view the LICENSE
 * file that was distributed with this source code.
 ******************************************************************************/
package com.mitchellbosecke.pebble.extension.core;

<<<<<<< HEAD
import com.mitchellbosecke.pebble.error.PebbleException;
import com.mitchellbosecke.pebble.extension.Filter;
import com.mitchellbosecke.pebble.template.EvaluationContext;
import com.mitchellbosecke.pebble.template.PebbleTemplate;

import java.lang.reflect.Array;
import java.util.ArrayList;
import java.util.Collection;
=======
import java.lang.reflect.Array;
import java.util.Collections;
>>>>>>> bdc672c8
import java.util.List;
import java.util.Map;

/**
 * Concatenates all entries of a collection or array, optionally glued together with a
 * particular character such as a comma.
<<<<<<< HEAD
 *
 * @author mbosecke
=======
>>>>>>> bdc672c8
 *
 * @author mbosecke
 */
public class JoinFilter implements Filter {

    private static final List<String> argumentNames = Collections.singletonList("separator");

    public JoinFilter() {
    }

    @Override
    public List<String> getArgumentNames() {
        return argumentNames;
    }

    @Override
    public Object apply(Object input, Map<String, Object> args, PebbleTemplate self, EvaluationContext context, int lineNumber)
            throws PebbleException {
        if (input == null) {
            return null;
        }

<<<<<<< HEAD
        String glue = null;
        if (args.containsKey("separator")) {
            glue = (String) args.get("separator");
        }

        if (input.getClass().isArray()) {
            List<Object> items = new ArrayList<>();
            int length = Array.getLength(input);
            for (int i = 0; i < length; i++) {
                items.add(Array.get(input, i));
            }
            return join(items, glue);
        }

        else if (input instanceof Collection) {
            return join((Collection<?>) input, glue);
        } else {
            throw new PebbleException(null,
                    "The 'join' filter expects that the input is either a collection or an array.", lineNumber,
                    self.getName());
        }
    }

    private String join(Collection<?> inputCollection, String glue) {
        StringBuilder builder = new StringBuilder();

        boolean isFirst = true;
        for (Object entry : inputCollection) {

            if (!isFirst && glue != null) {
                builder.append(glue);
            }
            builder.append(entry);
=======
        String separator = args.containsKey("separator") ? (String) args.get("separator") : null;
        StringBuilder builder = new StringBuilder();

        if (input instanceof Iterable<?>) {
            boolean isFirst = true;
            for (Object data : ((Iterable<?>) input)) {
                append(builder, data, isFirst ? null : separator);
                isFirst = false;
            }
        } else if (input instanceof Object[]) {
            //optimized handling of Object[] arrays (we assume that this is very common)
            Object[] array = (Object[]) input;
            for (int i = 0; i < array.length; i++) {
                append(builder, array[i], i >= 1 ? separator : null);
            }
        } else if (input.getClass().isArray()) {
            //fallback to reflection to iterate all types of arrays of primitive types
            for (int i = 0; i < Array.getLength(input); i++) {
                append(builder, Array.get(input, i), i >= 1 ? separator : null);
            }
        } else {
            throw new IllegalArgumentException("input is not an array or collection");
        }

        return builder.toString();
    }
>>>>>>> bdc672c8

    private void append(StringBuilder builder, Object data, String separator) {
        if (separator != null) {
            builder.append(separator);
        }

        builder.append(data);
    }
}<|MERGE_RESOLUTION|>--- conflicted
+++ resolved
@@ -1,14 +1,13 @@
 /*******************************************************************************
  * This file is part of Pebble.
- *
+ * 
  * Copyright (c) 2014 by Mitchell Bösecke
- *
+ * 
  * For the full copyright and license information, please view the LICENSE
  * file that was distributed with this source code.
  ******************************************************************************/
 package com.mitchellbosecke.pebble.extension.core;
 
-<<<<<<< HEAD
 import com.mitchellbosecke.pebble.error.PebbleException;
 import com.mitchellbosecke.pebble.extension.Filter;
 import com.mitchellbosecke.pebble.template.EvaluationContext;
@@ -17,29 +16,22 @@
 import java.lang.reflect.Array;
 import java.util.ArrayList;
 import java.util.Collection;
-=======
-import java.lang.reflect.Array;
-import java.util.Collections;
->>>>>>> bdc672c8
 import java.util.List;
 import java.util.Map;
 
 /**
- * Concatenates all entries of a collection or array, optionally glued together with a
+ * Concatenates all entries of a collection, optionally glued together with a
  * particular character such as a comma.
-<<<<<<< HEAD
  *
  * @author mbosecke
-=======
->>>>>>> bdc672c8
  *
- * @author mbosecke
  */
 public class JoinFilter implements Filter {
 
-    private static final List<String> argumentNames = Collections.singletonList("separator");
+    private final List<String> argumentNames = new ArrayList<>();
 
     public JoinFilter() {
+        argumentNames.add("separator");
     }
 
     @Override
@@ -54,7 +46,6 @@
             return null;
         }
 
-<<<<<<< HEAD
         String glue = null;
         if (args.containsKey("separator")) {
             glue = (String) args.get("separator");
@@ -88,40 +79,9 @@
                 builder.append(glue);
             }
             builder.append(entry);
-=======
-        String separator = args.containsKey("separator") ? (String) args.get("separator") : null;
-        StringBuilder builder = new StringBuilder();
 
-        if (input instanceof Iterable<?>) {
-            boolean isFirst = true;
-            for (Object data : ((Iterable<?>) input)) {
-                append(builder, data, isFirst ? null : separator);
-                isFirst = false;
-            }
-        } else if (input instanceof Object[]) {
-            //optimized handling of Object[] arrays (we assume that this is very common)
-            Object[] array = (Object[]) input;
-            for (int i = 0; i < array.length; i++) {
-                append(builder, array[i], i >= 1 ? separator : null);
-            }
-        } else if (input.getClass().isArray()) {
-            //fallback to reflection to iterate all types of arrays of primitive types
-            for (int i = 0; i < Array.getLength(input); i++) {
-                append(builder, Array.get(input, i), i >= 1 ? separator : null);
-            }
-        } else {
-            throw new IllegalArgumentException("input is not an array or collection");
+            isFirst = false;
         }
-
         return builder.toString();
     }
->>>>>>> bdc672c8
-
-    private void append(StringBuilder builder, Object data, String separator) {
-        if (separator != null) {
-            builder.append(separator);
-        }
-
-        builder.append(data);
-    }
 }