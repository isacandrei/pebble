/*******************************************************************************
 * This file is part of Pebble.
 *
 * Copyright (c) 2014 by Mitchell Bösecke
 *
 * For the full copyright and license information, please view the LICENSE
 * file that was distributed with this source code.
 ******************************************************************************/
package com.mitchellbosecke.pebble.extension.core;

import com.mitchellbosecke.pebble.error.PebbleException;
import com.mitchellbosecke.pebble.extension.Function;
import com.mitchellbosecke.pebble.template.EvaluationContext;
import com.mitchellbosecke.pebble.template.PebbleTemplate;

import java.util.ArrayList;
import java.util.List;
import java.util.Map;

/**
 * Range function to iterate over long or a string with a length of 1.
 *
 * @author Eric Bussieres
 */
public class RangeFunction implements Function {

    public static final String FUNCTION_NAME = "range";

    private static final String PARAM_END = "end";

    private static final String PARAM_INCREMENT = "increment";

    private static final String PARAM_START = "start";

    private final List<String> argumentNames = new ArrayList<>();

    public RangeFunction() {
        this.argumentNames.add(PARAM_START);
        this.argumentNames.add(PARAM_END);
        this.argumentNames.add(PARAM_INCREMENT);
    }

    @Override
    public Object execute(Map<String, Object> args, PebbleTemplate self, EvaluationContext context, int lineNumber) throws PebbleException {
        Object start = args.get(PARAM_START);
        Object end = args.get(PARAM_END);
        Object increment = (Object) args.get(PARAM_INCREMENT);
        if (increment == null) {
            increment = 1L;
        } else if (!(increment instanceof Number)) {
            throw new PebbleException(null, "The increment of the range function must be a number " + increment,
                    lineNumber, self.getName());
        }
<<<<<<< HEAD

        Long incrementNum = ((Number) increment).longValue();
=======
        else if (!(increment instanceof Number)) {
            throw new IllegalArgumentException("The increment of the range function must be a number " + increment);
        }
        
        long incrementNum = ((Number) increment).longValue();
>>>>>>> 3512fbda

        List<Object> results = new ArrayList<>();
        // Iterating over Number
        if (start instanceof Number && end instanceof Number) {
            long startNum = ((Number) start).longValue();
            long endNum = ((Number) end).longValue();

            if (incrementNum > 0) {
                for (long i = startNum; i <= endNum; i += incrementNum) {
                    results.add(i);
                }
<<<<<<< HEAD
            } else if (incrementNum < 0) {
                for (Long i = startNum; i >= endNum; i += incrementNum) {
=======
            }
            else if (incrementNum < 0) {
                for (long i = startNum; i >= endNum; i += incrementNum) {
>>>>>>> 3512fbda
                    results.add(i);
                }
            } else {
                throw new PebbleException(null, "The increment of the range function must be different than 0",
                        lineNumber, self.getName());
            }
        }
        // Iterating over character
        else if (start instanceof String && end instanceof String) {
            String startStr = (String) start;
            String endStr = (String) end;
            if (startStr.length() != 1 || endStr.length() != 1) {
                throw new PebbleException(null, "Arguments of range function must be of type Number or String with "
                        + "a length of 1", lineNumber, self.getName());
            }

            char startChar = startStr.charAt(0);
            char endChar = endStr.charAt(0);

            if (incrementNum > 0) {
                for (int i = startChar; i <= endChar; i += incrementNum) {
                    results.add((char) i);
                }
            } else if (incrementNum < 0) {
                for (int i = startChar; i >= endChar; i += incrementNum) {
                    results.add((char) i);
                }
            } else {
                throw new PebbleException(null, "The increment of the range function must be different than 0",
                        lineNumber, self.getName());
            }
        } else {
            throw new PebbleException(null, "Arguments of range function must be of type Number or String with a "
                    + "length of 1", lineNumber, self.getName());
        }

        return results;
    }

    @Override
    public List<String> getArgumentNames() {
        return this.argumentNames;
    }
}<|MERGE_RESOLUTION|>--- conflicted
+++ resolved
@@ -51,16 +51,8 @@
             throw new PebbleException(null, "The increment of the range function must be a number " + increment,
                     lineNumber, self.getName());
         }
-<<<<<<< HEAD
-
-        Long incrementNum = ((Number) increment).longValue();
-=======
-        else if (!(increment instanceof Number)) {
-            throw new IllegalArgumentException("The increment of the range function must be a number " + increment);
-        }
         
         long incrementNum = ((Number) increment).longValue();
->>>>>>> 3512fbda
 
         List<Object> results = new ArrayList<>();
         // Iterating over Number
@@ -72,14 +64,9 @@
                 for (long i = startNum; i <= endNum; i += incrementNum) {
                     results.add(i);
                 }
-<<<<<<< HEAD
-            } else if (incrementNum < 0) {
-                for (Long i = startNum; i >= endNum; i += incrementNum) {
-=======
             }
             else if (incrementNum < 0) {
                 for (long i = startNum; i >= endNum; i += incrementNum) {
->>>>>>> 3512fbda
                     results.add(i);
                 }
             } else {
