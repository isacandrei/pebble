--- conflicted
+++ resolved
@@ -19,11 +19,7 @@
     private int lineNumber;
 
     public enum Type {
-<<<<<<< HEAD
-        EOF, TEXT, EXECUTE_START, EXECUTE_END, PRINT_START, PRINT_END, NAME, NUMBER, STRING, OPERATOR, PUNCTUATION, STRING_INTERPOLATION_START, STRING_INTERPOLATION_END
-=======
-        EOF, TEXT, EXECUTE_START, EXECUTE_END, PRINT_START, PRINT_END, NAME, NUMBER, LONG, STRING, OPERATOR, PUNCTUATION
->>>>>>> c7b62cfd
+        EOF, TEXT, EXECUTE_START, EXECUTE_END, PRINT_START, PRINT_END, NAME, NUMBER, LONG, STRING, OPERATOR, PUNCTUATION, STRING_INTERPOLATION_START, STRING_INTERPOLATION_END
     }
 
     public Token(Type type, String value, int lineNumber) {
