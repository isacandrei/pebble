/*******************************************************************************
 * This file is part of Pebble.
 * 
 * Copyright (c) 2014 by Mitchell Bösecke
 * 
 * For the full copyright and license information, please view the LICENSE
 * file that was distributed with this source code.
 ******************************************************************************/
package com.mitchellbosecke.pebble.node;

import com.mitchellbosecke.pebble.extension.NodeVisitor;
import com.mitchellbosecke.pebble.template.EvaluationContextImpl;
import com.mitchellbosecke.pebble.template.PebbleTemplateImpl;

import java.io.IOException;
import java.io.Writer;

public abstract class AbstractRenderableNode implements RenderableNode {

    private int lineNumber;

    @Override
<<<<<<< HEAD
    public abstract void render(PebbleTemplateImpl self, Writer writer, EvaluationContextImpl context)
            throws PebbleException, IOException;
=======
    public abstract void render(PebbleTemplateImpl self, Writer writer, EvaluationContext context) throws IOException;
>>>>>>> 5f56adbd

    @Override
    public abstract void accept(NodeVisitor visitor);

    public AbstractRenderableNode() {
    }

    public AbstractRenderableNode(int lineNumber) {
        this.setLineNumber(lineNumber);
    }

    public int getLineNumber() {
        return lineNumber;
    }

    public void setLineNumber(int lineNumber) {
        this.lineNumber = lineNumber;
    }
}<|MERGE_RESOLUTION|>--- conflicted
+++ resolved
@@ -20,12 +20,7 @@
     private int lineNumber;
 
     @Override
-<<<<<<< HEAD
-    public abstract void render(PebbleTemplateImpl self, Writer writer, EvaluationContextImpl context)
-            throws PebbleException, IOException;
-=======
-    public abstract void render(PebbleTemplateImpl self, Writer writer, EvaluationContext context) throws IOException;
->>>>>>> 5f56adbd
+    public abstract void render(PebbleTemplateImpl self, Writer writer, EvaluationContextImpl context) throws IOException;
 
     @Override
     public abstract void accept(NodeVisitor visitor);
