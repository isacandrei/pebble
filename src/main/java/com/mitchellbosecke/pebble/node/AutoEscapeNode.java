/*******************************************************************************
 * This file is part of Pebble.
 * 
 * Copyright (c) 2014 by Mitchell Bösecke
 * 
 * For the full copyright and license information, please view the LICENSE
 * file that was distributed with this source code.
 ******************************************************************************/
package com.mitchellbosecke.pebble.node;

import com.mitchellbosecke.pebble.extension.NodeVisitor;
import com.mitchellbosecke.pebble.template.EvaluationContextImpl;
import com.mitchellbosecke.pebble.template.PebbleTemplateImpl;

import java.io.IOException;
import java.io.Writer;

public class AutoEscapeNode extends AbstractRenderableNode {

    private final BodyNode body;

    private final String strategy;

    private final boolean active;

    public AutoEscapeNode(int lineNumber, BodyNode body, boolean active, String strategy) {
        super(lineNumber);
        this.body = body;
        this.strategy = strategy;
        this.active = active;
    }

    @Override
<<<<<<< HEAD
    public void render(PebbleTemplateImpl self, Writer writer, EvaluationContextImpl context) throws PebbleException,
            IOException {
=======
    public void render(PebbleTemplateImpl self, Writer writer, EvaluationContext context) throws IOException {
>>>>>>> 5f56adbd
        body.render(self, writer, context);
    }

    @Override
    public void accept(NodeVisitor visitor) {
        visitor.visit(this);
    }

    public BodyNode getBody() {
        return body;
    }

    public String getStrategy() {
        return strategy;
    }

    public boolean isActive() {
        return active;
    }

}<|MERGE_RESOLUTION|>--- conflicted
+++ resolved
@@ -31,12 +31,7 @@
     }
 
     @Override
-<<<<<<< HEAD
-    public void render(PebbleTemplateImpl self, Writer writer, EvaluationContextImpl context) throws PebbleException,
-            IOException {
-=======
-    public void render(PebbleTemplateImpl self, Writer writer, EvaluationContext context) throws IOException {
->>>>>>> 5f56adbd
+    public void render(PebbleTemplateImpl self, Writer writer, EvaluationContextImpl context) throws IOException {
         body.render(self, writer, context);
     }
 
