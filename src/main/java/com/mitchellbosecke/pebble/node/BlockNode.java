/*******************************************************************************
 * This file is part of Pebble.
 * 
 * Copyright (c) 2014 by Mitchell Bösecke
 * 
 * For the full copyright and license information, please view the LICENSE
 * file that was distributed with this source code.
 ******************************************************************************/
package com.mitchellbosecke.pebble.node;

import com.mitchellbosecke.pebble.extension.NodeVisitor;
import com.mitchellbosecke.pebble.template.Block;
import com.mitchellbosecke.pebble.template.EvaluationContextImpl;
import com.mitchellbosecke.pebble.template.PebbleTemplateImpl;

import java.io.IOException;
import java.io.Writer;

public class BlockNode extends AbstractRenderableNode {

    private final BodyNode body;

    private String name;

    public BlockNode(int lineNumber, String name) {
        this(lineNumber, name, null);
    }

    public BlockNode(int lineNumber, String name, BodyNode body) {
        super(lineNumber);
        this.body = body;
        this.name = name;
    }

    @Override
<<<<<<< HEAD
    public void render(final PebbleTemplateImpl self, Writer writer, EvaluationContextImpl context) throws PebbleException,
            IOException {
=======
    public void render(final PebbleTemplateImpl self, Writer writer, EvaluationContext context) throws IOException {
>>>>>>> 5f56adbd
        self.block(writer, context, name, false);
    }

    @Override
    public void accept(NodeVisitor visitor) {
        visitor.visit(this);
    }

    public Block getBlock() {
        return new Block() {

            @Override
            public String getName() {
                return name;
            }

            @Override
<<<<<<< HEAD
            public void evaluate(PebbleTemplateImpl self, Writer writer, EvaluationContextImpl context)
                    throws PebbleException, IOException {
=======
            public void evaluate(PebbleTemplateImpl self, Writer writer, EvaluationContext context) throws IOException {
>>>>>>> 5f56adbd
                body.render(self, writer, context);
            }
        };
    }

    public BodyNode getBody() {
        return body;
    }

    public String getName() {
        return name;
    }

}<|MERGE_RESOLUTION|>--- conflicted
+++ resolved
@@ -33,12 +33,7 @@
     }
 
     @Override
-<<<<<<< HEAD
-    public void render(final PebbleTemplateImpl self, Writer writer, EvaluationContextImpl context) throws PebbleException,
-            IOException {
-=======
-    public void render(final PebbleTemplateImpl self, Writer writer, EvaluationContext context) throws IOException {
->>>>>>> 5f56adbd
+    public void render(final PebbleTemplateImpl self, Writer writer, EvaluationContextImpl context) throws IOException {
         self.block(writer, context, name, false);
     }
 
@@ -56,12 +51,7 @@
             }
 
             @Override
-<<<<<<< HEAD
-            public void evaluate(PebbleTemplateImpl self, Writer writer, EvaluationContextImpl context)
-                    throws PebbleException, IOException {
-=======
-            public void evaluate(PebbleTemplateImpl self, Writer writer, EvaluationContext context) throws IOException {
->>>>>>> 5f56adbd
+            public void evaluate(PebbleTemplateImpl self, Writer writer, EvaluationContextImpl context) throws IOException {
                 body.render(self, writer, context);
             }
         };
