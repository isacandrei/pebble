/*******************************************************************************
 * This file is part of Pebble.
 * <p>
 * Copyright (c) 2014 by Mitchell Bösecke
 * <p>
 * For the full copyright and license information, please view the LICENSE
 * file that was distributed with this source code.
 ******************************************************************************/
package com.mitchellbosecke.pebble.node;

import com.mitchellbosecke.pebble.extension.NodeVisitor;
import com.mitchellbosecke.pebble.template.EvaluationContextImpl;
import com.mitchellbosecke.pebble.template.PebbleTemplateImpl;

import java.io.IOException;
import java.io.Writer;
import java.util.ArrayList;
import java.util.List;

public class BodyNode extends AbstractRenderableNode {

    private final List<RenderableNode> children;

    /**
     * When a template extends a parent template there are very few nodes in the
     * child that should actually get rendered such as set and import. All
     * others should be ignored.
     */
    private boolean onlyRenderInheritanceSafeNodes = false;

    public BodyNode(int lineNumber, List<RenderableNode> children) {
        super(lineNumber);
        this.children = children;
    }

    @Override
<<<<<<< HEAD
    public void render(PebbleTemplateImpl self, Writer writer, EvaluationContextImpl context)
            throws PebbleException, IOException {
=======
    public void render(PebbleTemplateImpl self, Writer writer, EvaluationContext context) throws IOException {
>>>>>>> 5f56adbd
        for (RenderableNode child : children) {
            if (onlyRenderInheritanceSafeNodes && context.getHierarchy().getParent() != null) {
                if (!nodesToRenderInChild.contains(child.getClass())) {
                    continue;
                }
            }
            child.render(self, writer, context);
        }
    }

    @Override
    public void accept(NodeVisitor visitor) {
        visitor.visit(this);
    }

    public List<RenderableNode> getChildren() {
        return children;
    }

    public boolean isOnlyRenderInheritanceSafeNodes() {
        return onlyRenderInheritanceSafeNodes;
    }

    public void setOnlyRenderInheritanceSafeNodes(boolean onlyRenderInheritanceSafeNodes) {
        this.onlyRenderInheritanceSafeNodes = onlyRenderInheritanceSafeNodes;
    }

    private static List<Class<? extends Node>> nodesToRenderInChild = new ArrayList<>();

    static {
        nodesToRenderInChild.add(SetNode.class);
        nodesToRenderInChild.add(ImportNode.class);
    }

}<|MERGE_RESOLUTION|>--- conflicted
+++ resolved
@@ -34,12 +34,7 @@
     }
 
     @Override
-<<<<<<< HEAD
-    public void render(PebbleTemplateImpl self, Writer writer, EvaluationContextImpl context)
-            throws PebbleException, IOException {
-=======
-    public void render(PebbleTemplateImpl self, Writer writer, EvaluationContext context) throws IOException {
->>>>>>> 5f56adbd
+    public void render(PebbleTemplateImpl self, Writer writer, EvaluationContextImpl context) throws IOException {
         for (RenderableNode child : children) {
             if (onlyRenderInheritanceSafeNodes && context.getHierarchy().getParent() != null) {
                 if (!nodesToRenderInChild.contains(child.getClass())) {
