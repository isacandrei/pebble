--- conflicted
+++ resolved
@@ -26,13 +26,7 @@
     }
 
     @Override
-<<<<<<< HEAD
-    public void render(final PebbleTemplateImpl self, Writer writer, final EvaluationContextImpl context)
-            throws IOException, PebbleException {
-=======
-    public void render(final PebbleTemplateImpl self, Writer writer, final EvaluationContext context)
-            throws IOException {
->>>>>>> 452f54ab
+    public void render(final PebbleTemplateImpl self, Writer writer, final EvaluationContextImpl context) throws IOException {
         self.setParent(context, (String) parentExpression.evaluate(self, context));
     }
 
