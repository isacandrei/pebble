/*******************************************************************************
 * This file is part of Pebble.
 *
 * Copyright (c) 2014 by Mitchell Bösecke
 *
 * For the full copyright and license information, please view the LICENSE
 * file that was distributed with this source code.
 ******************************************************************************/
package com.mitchellbosecke.pebble.node;

import com.mitchellbosecke.pebble.extension.NodeVisitor;
import com.mitchellbosecke.pebble.node.expression.Expression;
<<<<<<< HEAD
import com.mitchellbosecke.pebble.template.EvaluationContextImpl;
=======
import com.mitchellbosecke.pebble.template.EvaluationContext;
import com.mitchellbosecke.pebble.template.MacroAttributeProvider;
>>>>>>> 0d04d755
import com.mitchellbosecke.pebble.template.PebbleTemplateImpl;

import java.io.Writer;

public class ImportNode extends AbstractRenderableNode {

    private final Expression<?> importExpression;
    private final String alias;

    public ImportNode(int lineNumber, Expression<?> importExpression, String alias) {
        super(lineNumber);
        this.importExpression = importExpression;
        this.alias = alias;
    }

    @Override
<<<<<<< HEAD
    public void render(PebbleTemplateImpl self, Writer writer, EvaluationContextImpl context) {
        self.importTemplate(context, (String) importExpression.evaluate(self, context));
=======
    public void render(PebbleTemplateImpl self, Writer writer, EvaluationContext context) {
        String templateName = (String) importExpression.evaluate(self, context);
        if (alias != null) {
            self.importNamedTemplate(context, templateName, alias);

            // put the imported template into scope
            PebbleTemplateImpl template = self.getNamedImportedTemplate(context, alias);
            context.getScopeChain().put(alias, new MacroAttributeProvider(template));

        } else {
            self.importTemplate(context, templateName);
        }
>>>>>>> 0d04d755
    }

    @Override
    public void accept(NodeVisitor visitor) {
        visitor.visit(this);
    }

    public Expression<?> getImportExpression() {
        return importExpression;
    }

}<|MERGE_RESOLUTION|>--- conflicted
+++ resolved
@@ -10,12 +10,8 @@
 
 import com.mitchellbosecke.pebble.extension.NodeVisitor;
 import com.mitchellbosecke.pebble.node.expression.Expression;
-<<<<<<< HEAD
 import com.mitchellbosecke.pebble.template.EvaluationContextImpl;
-=======
-import com.mitchellbosecke.pebble.template.EvaluationContext;
 import com.mitchellbosecke.pebble.template.MacroAttributeProvider;
->>>>>>> 0d04d755
 import com.mitchellbosecke.pebble.template.PebbleTemplateImpl;
 
 import java.io.Writer;
@@ -32,11 +28,7 @@
     }
 
     @Override
-<<<<<<< HEAD
     public void render(PebbleTemplateImpl self, Writer writer, EvaluationContextImpl context) {
-        self.importTemplate(context, (String) importExpression.evaluate(self, context));
-=======
-    public void render(PebbleTemplateImpl self, Writer writer, EvaluationContext context) {
         String templateName = (String) importExpression.evaluate(self, context);
         if (alias != null) {
             self.importNamedTemplate(context, templateName, alias);
@@ -48,7 +40,6 @@
         } else {
             self.importTemplate(context, templateName);
         }
->>>>>>> 0d04d755
     }
 
     @Override
