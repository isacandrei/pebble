--- conflicted
+++ resolved
@@ -33,14 +33,8 @@
     }
 
     @Override
-<<<<<<< HEAD
-    public void render(PebbleTemplateImpl self, Writer writer, EvaluationContextImpl context) throws PebbleException,
-            IOException {
+    public void render(PebbleTemplateImpl self, Writer writer, EvaluationContextImpl context) throws IOException {
       String templateName = (String) this.includeExpression.evaluate(self, context);
-=======
-    public void render(PebbleTemplateImpl self, Writer writer, EvaluationContext context) throws IOException {
-        String templateName = (String) includeExpression.evaluate(self, context);
->>>>>>> 5f56adbd
 
         Map<?, ?> map = Collections.emptyMap();
         if (this.mapExpression != null) {
