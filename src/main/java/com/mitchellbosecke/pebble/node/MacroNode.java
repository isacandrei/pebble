--- conflicted
+++ resolved
@@ -10,7 +10,10 @@
 
 import com.mitchellbosecke.pebble.extension.NodeVisitor;
 import com.mitchellbosecke.pebble.node.expression.Expression;
-import com.mitchellbosecke.pebble.template.*;
+import com.mitchellbosecke.pebble.template.EvaluationContextImpl;
+import com.mitchellbosecke.pebble.template.Macro;
+import com.mitchellbosecke.pebble.template.PebbleTemplateImpl;
+import com.mitchellbosecke.pebble.template.ScopeChain;
 
 import java.io.IOException;
 import java.io.StringWriter;
@@ -34,12 +37,7 @@
     }
 
     @Override
-<<<<<<< HEAD
-    public void render(PebbleTemplateImpl self, Writer writer, EvaluationContextImpl context) throws PebbleException,
-            IOException {
-=======
-    public void render(PebbleTemplateImpl self, Writer writer, EvaluationContext context) {
->>>>>>> 5f56adbd
+    public void render(PebbleTemplateImpl self, Writer writer, EvaluationContextImpl context) throws IOException {
         // do nothing
     }
 
@@ -66,12 +64,7 @@
             }
 
             @Override
-<<<<<<< HEAD
-            public String call(PebbleTemplateImpl self, EvaluationContextImpl context, Map<String, Object> macroArgs)
-                    throws PebbleException {
-=======
-            public String call(PebbleTemplateImpl self, EvaluationContext context, Map<String, Object> macroArgs) {
->>>>>>> 5f56adbd
+            public String call(PebbleTemplateImpl self, EvaluationContextImpl context, Map<String, Object> macroArgs) {
                 Writer writer = new StringWriter();
                 ScopeChain scopeChain = context.getScopeChain();
 
