/*******************************************************************************
 * This file is part of Pebble.
 * 
 * Copyright (c) 2014 by Mitchell Bösecke
 * 
 * For the full copyright and license information, please view the LICENSE
 * file that was distributed with this source code.
 ******************************************************************************/
package com.mitchellbosecke.pebble.node;

import com.mitchellbosecke.pebble.extension.NodeVisitor;
import com.mitchellbosecke.pebble.template.EvaluationContextImpl;
import com.mitchellbosecke.pebble.template.PebbleTemplateImpl;
import com.mitchellbosecke.pebble.utils.FutureWriter;

import org.slf4j.Logger;
import org.slf4j.LoggerFactory;

import java.io.IOException;
import java.io.StringWriter;
import java.io.Writer;
import java.util.concurrent.Callable;
import java.util.concurrent.ExecutorService;
import java.util.concurrent.Future;

public class ParallelNode extends AbstractRenderableNode {

    private final Logger logger = LoggerFactory.getLogger(ParallelNode.class);

    private final BodyNode body;

    /**
     * If the user is using the parallel tag but doesn't provide an
     * ExecutorService we will warn them that this tag will essentially be
     * ignored but it's important that we only warn them once because this tag
     * may show up in a loop.
     */
    private boolean hasWarnedAboutNonExistingExecutorService = false;

    public ParallelNode(int lineNumber, BodyNode body) {
        super(lineNumber);
        this.body = body;
    }

    @Override
<<<<<<< HEAD
    public void render(final PebbleTemplateImpl self, Writer writer, final EvaluationContextImpl context)
            throws IOException, PebbleException {
=======
    public void render(final PebbleTemplateImpl self, Writer writer, final EvaluationContext context) throws IOException {
>>>>>>> 452f54ab

        ExecutorService es = context.getExecutorService();

        if (es == null) {

            if (!hasWarnedAboutNonExistingExecutorService) {
                logger.info(String.format(
                        "The parallel tag was used [%s:%d] but no ExecutorService was provided. The parallel tag will be ignored "
                                + "and it's contents will be rendered in sequence with the rest of the template.",
                        self.getName(), getLineNumber()));
                hasWarnedAboutNonExistingExecutorService = true;
            }

            /*
             * If user did not provide an ExecutorService, we simply ignore the
             * parallel tag and render it's contents like we normally would.
             */
            body.render(self, writer, context);
            
        } else {

            final EvaluationContextImpl contextCopy = context.threadSafeCopy(self);

            final StringWriter newStringWriter = new StringWriter();
            final Writer newFutureWriter = new FutureWriter(newStringWriter);

            Future<String> future = es.submit(new Callable<String>() {

                @Override
                public String call() throws IOException {
                    body.render(self, newFutureWriter, contextCopy);
                    newFutureWriter.flush();
                    newFutureWriter.close();
                    return newStringWriter.toString();
                }
            });
            ((FutureWriter) writer).enqueue(future);
        }
    }

    @Override
    public void accept(NodeVisitor visitor) {
        visitor.visit(this);
    }

    public BodyNode getBody() {
        return body;
    }
}<|MERGE_RESOLUTION|>--- conflicted
+++ resolved
@@ -43,12 +43,8 @@
     }
 
     @Override
-<<<<<<< HEAD
     public void render(final PebbleTemplateImpl self, Writer writer, final EvaluationContextImpl context)
-            throws IOException, PebbleException {
-=======
-    public void render(final PebbleTemplateImpl self, Writer writer, final EvaluationContext context) throws IOException {
->>>>>>> 452f54ab
+            throws IOException {
 
         ExecutorService es = context.getExecutorService();
 
