/*******************************************************************************
 * This file is part of Pebble.
 * 
 * Copyright (c) 2014 by Mitchell Bösecke
 * 
 * For the full copyright and license information, please view the LICENSE
 * file that was distributed with this source code.
 ******************************************************************************/
package com.mitchellbosecke.pebble.node;

<<<<<<< HEAD
import java.io.IOException;
import java.io.Writer;

import com.mitchellbosecke.pebble.error.PebbleException;
import com.mitchellbosecke.pebble.template.EvaluationContextImpl;
=======
import com.mitchellbosecke.pebble.template.EvaluationContext;
>>>>>>> 5f56adbd
import com.mitchellbosecke.pebble.template.PebbleTemplateImpl;

import java.io.IOException;
import java.io.Writer;

public interface RenderableNode extends Node {

<<<<<<< HEAD
    void render(PebbleTemplateImpl self, Writer writer, EvaluationContextImpl context) throws PebbleException,
            IOException;
=======
    void render(PebbleTemplateImpl self, Writer writer, EvaluationContext context) throws IOException;
>>>>>>> 5f56adbd
}<|MERGE_RESOLUTION|>--- conflicted
+++ resolved
@@ -1,22 +1,14 @@
 /*******************************************************************************
  * This file is part of Pebble.
- * 
+ *
  * Copyright (c) 2014 by Mitchell Bösecke
- * 
+ *
  * For the full copyright and license information, please view the LICENSE
  * file that was distributed with this source code.
  ******************************************************************************/
 package com.mitchellbosecke.pebble.node;
 
-<<<<<<< HEAD
-import java.io.IOException;
-import java.io.Writer;
-
-import com.mitchellbosecke.pebble.error.PebbleException;
 import com.mitchellbosecke.pebble.template.EvaluationContextImpl;
-=======
-import com.mitchellbosecke.pebble.template.EvaluationContext;
->>>>>>> 5f56adbd
 import com.mitchellbosecke.pebble.template.PebbleTemplateImpl;
 
 import java.io.IOException;
@@ -24,10 +16,5 @@
 
 public interface RenderableNode extends Node {
 
-<<<<<<< HEAD
-    void render(PebbleTemplateImpl self, Writer writer, EvaluationContextImpl context) throws PebbleException,
-            IOException;
-=======
-    void render(PebbleTemplateImpl self, Writer writer, EvaluationContext context) throws IOException;
->>>>>>> 5f56adbd
+  void render(PebbleTemplateImpl self, Writer writer, EvaluationContextImpl context) throws IOException;
 }