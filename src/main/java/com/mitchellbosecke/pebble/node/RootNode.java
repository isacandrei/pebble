--- conflicted
+++ resolved
@@ -25,12 +25,7 @@
     }
 
     @Override
-<<<<<<< HEAD
-    public void render(PebbleTemplateImpl self, Writer writer, EvaluationContextImpl context) throws PebbleException,
-            IOException {
-=======
-    public void render(PebbleTemplateImpl self, Writer writer, EvaluationContext context) throws IOException {
->>>>>>> 5f56adbd
+    public void render(PebbleTemplateImpl self, Writer writer, EvaluationContextImpl context) throws IOException {
         body.setOnlyRenderInheritanceSafeNodes(true);
         body.render(self, writer, context);
     }
