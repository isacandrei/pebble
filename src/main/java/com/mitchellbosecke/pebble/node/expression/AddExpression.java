--- conflicted
+++ resolved
@@ -16,11 +16,7 @@
 public class AddExpression extends BinaryExpression<Object> {
 
     @Override
-<<<<<<< HEAD
-    public Object evaluate(PebbleTemplateImpl self, EvaluationContextImpl context) throws PebbleException {
-=======
-    public Object evaluate(PebbleTemplateImpl self, EvaluationContext context) {
->>>>>>> 5f56adbd
+    public Object evaluate(PebbleTemplateImpl self, EvaluationContextImpl context) {
 
         try{
             return OperatorUtils.add(getLeftExpression().evaluate(self, context),
