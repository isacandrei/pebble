--- conflicted
+++ resolved
@@ -8,20 +8,15 @@
  ******************************************************************************/
 package com.mitchellbosecke.pebble.node.expression;
 
-<<<<<<< HEAD
 import com.mitchellbosecke.pebble.error.PebbleException;
 import com.mitchellbosecke.pebble.template.EvaluationContextImpl;
-=======
-import com.mitchellbosecke.pebble.template.EvaluationContext;
->>>>>>> 5f56adbd
 import com.mitchellbosecke.pebble.template.PebbleTemplateImpl;
 
 public class AndExpression extends BinaryExpression<Boolean> {
 
     @SuppressWarnings("unchecked")
     @Override
-<<<<<<< HEAD
-    public Boolean evaluate(PebbleTemplateImpl self, EvaluationContextImpl context) throws PebbleException {
+    public Boolean evaluate(PebbleTemplateImpl self, EvaluationContextImpl context) {
         Boolean left = ((Expression<Boolean>) getLeftExpression()).evaluate(self, context);
         Boolean right = ((Expression<Boolean>) getRightExpression()).evaluate(self, context);
         if(context.isStrictVariables()){
@@ -36,11 +31,5 @@
             }
         }
         return left && right;
-=======
-    public Boolean evaluate(PebbleTemplateImpl self, EvaluationContext context) {
-        Expression<Boolean> left = (Expression<Boolean>) getLeftExpression();
-        Expression<Boolean> right = (Expression<Boolean>) getRightExpression();
-        return left.evaluate(self, context) && right.evaluate(self, context);
->>>>>>> 5f56adbd
     }
 }