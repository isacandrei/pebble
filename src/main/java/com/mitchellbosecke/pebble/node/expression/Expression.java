/*******************************************************************************
 * This file is part of Pebble.
 *
 * Copyright (c) 2014 by Mitchell Bösecke
 *
 * For the full copyright and license information, please view the LICENSE
 * file that was distributed with this source code.
 ******************************************************************************/
package com.mitchellbosecke.pebble.node.expression;

import com.mitchellbosecke.pebble.node.Node;
import com.mitchellbosecke.pebble.template.EvaluationContextImpl;
import com.mitchellbosecke.pebble.template.PebbleTemplateImpl;

public interface Expression<T> extends Node {

<<<<<<< HEAD
    T evaluate(PebbleTemplateImpl self, EvaluationContextImpl context) throws PebbleException;
=======
    T evaluate(PebbleTemplateImpl self, EvaluationContext context);
>>>>>>> 5f56adbd

    /**
     * Returns the line number on which the expression is defined on.
     *
     * @return the line number on which the expression is defined on.
     */
    int getLineNumber();
}<|MERGE_RESOLUTION|>--- conflicted
+++ resolved
@@ -14,11 +14,7 @@
 
 public interface Expression<T> extends Node {
 
-<<<<<<< HEAD
-    T evaluate(PebbleTemplateImpl self, EvaluationContextImpl context) throws PebbleException;
-=======
-    T evaluate(PebbleTemplateImpl self, EvaluationContext context);
->>>>>>> 5f56adbd
+    T evaluate(PebbleTemplateImpl self, EvaluationContextImpl context);
 
     /**
      * Returns the line number on which the expression is defined on.
