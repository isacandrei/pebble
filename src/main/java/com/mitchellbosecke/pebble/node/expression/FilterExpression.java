--- conflicted
+++ resolved
@@ -33,11 +33,7 @@
     }
 
     @Override
-<<<<<<< HEAD
-    public Object evaluate(PebbleTemplateImpl self, EvaluationContextImpl context) throws PebbleException {
-=======
-    public Object evaluate(PebbleTemplateImpl self, EvaluationContext context) {
->>>>>>> 5f56adbd
+    public Object evaluate(PebbleTemplateImpl self, EvaluationContextImpl context) {
 
         FilterInvocationExpression filterInvocation = (FilterInvocationExpression) getRightExpression();
         ArgumentsNode args = filterInvocation.getArgs();
