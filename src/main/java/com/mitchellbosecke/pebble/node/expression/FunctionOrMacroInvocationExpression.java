/*******************************************************************************
 * This file is part of Pebble.
 * <p>
 * Copyright (c) 2014 by Mitchell Bösecke
 * <p>
 * For the full copyright and license information, please view the LICENSE
 * file that was distributed with this source code.
 ******************************************************************************/
package com.mitchellbosecke.pebble.node.expression;

import com.mitchellbosecke.pebble.error.PebbleException;
import com.mitchellbosecke.pebble.extension.Function;
import com.mitchellbosecke.pebble.extension.NodeVisitor;
import com.mitchellbosecke.pebble.node.ArgumentsNode;
import com.mitchellbosecke.pebble.template.EvaluationContextImpl;
import com.mitchellbosecke.pebble.template.PebbleTemplateImpl;

import java.util.ArrayList;
import java.util.Collections;
import java.util.List;
import java.util.Map;

public class FunctionOrMacroInvocationExpression implements Expression<Object> {

    private final String functionName;

    private final ArgumentsNode args;

    private final int lineNumber;

    public FunctionOrMacroInvocationExpression(String functionName, ArgumentsNode arguments, int lineNumber) {
        this.functionName = functionName;
        this.args = arguments;
        this.lineNumber = lineNumber;
    }

    @Override
<<<<<<< HEAD
    public Object evaluate(PebbleTemplateImpl self, EvaluationContextImpl context) throws PebbleException {
        Function function = context.getExtensionRegistry().getFunction(functionName);
=======
    public Object evaluate(PebbleTemplateImpl self, EvaluationContext context) throws PebbleException {
        Function function = context.getExtensionRegistry().getFunction(this.functionName);
>>>>>>> 7338bde9
        if (function != null) {
            return this.applyFunction(self, context, function, this.args);
        }
        return self.macro(context, this.functionName, this.args, false, this.lineNumber);
    }

    private Object applyFunction(PebbleTemplateImpl self, EvaluationContextImpl context, Function function,
                                 ArgumentsNode args) throws PebbleException {
        List<Object> arguments = new ArrayList<>();

        Collections.addAll(arguments, args);

        Map<String, Object> namedArguments = args.getArgumentMap(self, context, function);
        return function.execute(namedArguments, self, context, this.getLineNumber());
    }

    @Override
    public void accept(NodeVisitor visitor) {
        visitor.visit(this);
    }

    public String getFunctionName() {
        return this.functionName;
    }

    public ArgumentsNode getArguments() {
        return this.args;
    }

    @Override
    public int getLineNumber() {
        return this.lineNumber;
    }

}<|MERGE_RESOLUTION|>--- conflicted
+++ resolved
@@ -35,13 +35,8 @@
     }
 
     @Override
-<<<<<<< HEAD
     public Object evaluate(PebbleTemplateImpl self, EvaluationContextImpl context) throws PebbleException {
-        Function function = context.getExtensionRegistry().getFunction(functionName);
-=======
-    public Object evaluate(PebbleTemplateImpl self, EvaluationContext context) throws PebbleException {
         Function function = context.getExtensionRegistry().getFunction(this.functionName);
->>>>>>> 7338bde9
         if (function != null) {
             return this.applyFunction(self, context, function, this.args);
         }
