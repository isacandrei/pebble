/*******************************************************************************
 * This file is part of Pebble.
 * <p>
 * Copyright (c) 2014 by Mitchell Bösecke
 * <p>
 * For the full copyright and license information, please view the LICENSE
 * file that was distributed with this source code.
 ******************************************************************************/
package com.mitchellbosecke.pebble.node.expression;

import com.mitchellbosecke.pebble.extension.Function;
import com.mitchellbosecke.pebble.extension.NodeVisitor;
import com.mitchellbosecke.pebble.node.ArgumentsNode;
import com.mitchellbosecke.pebble.template.EvaluationContextImpl;
import com.mitchellbosecke.pebble.template.PebbleTemplateImpl;

import java.util.ArrayList;
import java.util.Collections;
import java.util.List;
import java.util.Map;

public class FunctionOrMacroInvocationExpression implements Expression<Object> {

    private final String functionName;

    private final ArgumentsNode args;

    private final int lineNumber;

    public FunctionOrMacroInvocationExpression(String functionName, ArgumentsNode arguments, int lineNumber) {
        this.functionName = functionName;
        this.args = arguments;
        this.lineNumber = lineNumber;
    }

    @Override
<<<<<<< HEAD
    public Object evaluate(PebbleTemplateImpl self, EvaluationContextImpl context) throws PebbleException {
=======
    public Object evaluate(PebbleTemplateImpl self, EvaluationContext context) {
>>>>>>> 5f56adbd
        Function function = context.getExtensionRegistry().getFunction(this.functionName);
        if (function != null) {
            return this.applyFunction(self, context, function, this.args);
        }
        return self.macro(context, this.functionName, this.args, false, this.lineNumber);
    }

<<<<<<< HEAD
    private Object applyFunction(PebbleTemplateImpl self, EvaluationContextImpl context, Function function,
                                 ArgumentsNode args) throws PebbleException {
=======
    private Object applyFunction(PebbleTemplateImpl self, EvaluationContext context, Function function, ArgumentsNode args) {
>>>>>>> 5f56adbd
        List<Object> arguments = new ArrayList<>();

        Collections.addAll(arguments, args);

        Map<String, Object> namedArguments = args.getArgumentMap(self, context, function);
        return function.execute(namedArguments, self, context, this.getLineNumber());
    }

    @Override
    public void accept(NodeVisitor visitor) {
        visitor.visit(this);
    }

    public String getFunctionName() {
        return this.functionName;
    }

    public ArgumentsNode getArguments() {
        return this.args;
    }

    @Override
    public int getLineNumber() {
        return this.lineNumber;
    }

    @Override
    public String toString() {
        return String.format("%s%s", this.functionName, this.args);
    }

}<|MERGE_RESOLUTION|>--- conflicted
+++ resolved
@@ -34,11 +34,7 @@
     }
 
     @Override
-<<<<<<< HEAD
-    public Object evaluate(PebbleTemplateImpl self, EvaluationContextImpl context) throws PebbleException {
-=======
-    public Object evaluate(PebbleTemplateImpl self, EvaluationContext context) {
->>>>>>> 5f56adbd
+    public Object evaluate(PebbleTemplateImpl self, EvaluationContextImpl context) {
         Function function = context.getExtensionRegistry().getFunction(this.functionName);
         if (function != null) {
             return this.applyFunction(self, context, function, this.args);
@@ -46,12 +42,7 @@
         return self.macro(context, this.functionName, this.args, false, this.lineNumber);
     }
 
-<<<<<<< HEAD
-    private Object applyFunction(PebbleTemplateImpl self, EvaluationContextImpl context, Function function,
-                                 ArgumentsNode args) throws PebbleException {
-=======
-    private Object applyFunction(PebbleTemplateImpl self, EvaluationContext context, Function function, ArgumentsNode args) {
->>>>>>> 5f56adbd
+    private Object applyFunction(PebbleTemplateImpl self, EvaluationContextImpl context, Function function, ArgumentsNode args) {
         List<Object> arguments = new ArrayList<>();
 
         Collections.addAll(arguments, args);
