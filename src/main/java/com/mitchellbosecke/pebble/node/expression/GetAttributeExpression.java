--- conflicted
+++ resolved
@@ -79,15 +79,9 @@
     }
 
     @Override
-<<<<<<< HEAD
     public Object evaluate(PebbleTemplateImpl self, EvaluationContextImpl context) throws PebbleException {
-        Object object = node.evaluate(self, context);
-        Object attributeNameValue = attributeNameExpression.evaluate(self, context);
-=======
-    public Object evaluate(PebbleTemplateImpl self, EvaluationContext context) throws PebbleException {
         Object object = this.node.evaluate(self, context);
         Object attributeNameValue = this.attributeNameExpression.evaluate(self, context);
->>>>>>> 7338bde9
         String attributeName = String.valueOf(attributeNameValue);
 
         Object result = null;
