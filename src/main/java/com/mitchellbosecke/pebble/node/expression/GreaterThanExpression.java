--- conflicted
+++ resolved
@@ -16,11 +16,7 @@
 public class GreaterThanExpression extends BinaryExpression<Boolean> {
 
     @Override
-<<<<<<< HEAD
-    public Boolean evaluate(PebbleTemplateImpl self, EvaluationContextImpl context) throws PebbleException {
-=======
-    public Boolean evaluate(PebbleTemplateImpl self, EvaluationContext context) {
->>>>>>> 5f56adbd
+    public Boolean evaluate(PebbleTemplateImpl self, EvaluationContextImpl context) {
         try {
             return OperatorUtils.gt(getLeftExpression().evaluate(self, context),
                     getRightExpression().evaluate(self, context));
