--- conflicted
+++ resolved
@@ -29,11 +29,7 @@
     }
 
     @Override
-<<<<<<< HEAD
-    public Boolean evaluate(PebbleTemplateImpl self, EvaluationContextImpl context) throws PebbleException {
-=======
-    public Boolean evaluate(PebbleTemplateImpl self, EvaluationContext context) {
->>>>>>> 5f56adbd
+    public Boolean evaluate(PebbleTemplateImpl self, EvaluationContextImpl context) {
         return value;
     }
 
