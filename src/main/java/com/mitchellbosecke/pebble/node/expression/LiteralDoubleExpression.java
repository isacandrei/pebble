--- conflicted
+++ resolved
@@ -29,11 +29,7 @@
     }
 
     @Override
-<<<<<<< HEAD
-    public Double evaluate(PebbleTemplateImpl self, EvaluationContextImpl context) throws PebbleException {
-=======
-    public Double evaluate(PebbleTemplateImpl self, EvaluationContext context) {
->>>>>>> 5f56adbd
+    public Double evaluate(PebbleTemplateImpl self, EvaluationContextImpl context) {
         return value;
     }
 
