/*******************************************************************************
 * This file is part of Pebble.
 *
 * Copyright (c) 2014 by Mitchell Bösecke
 *
 * For the full copyright and license information, please view the LICENSE
 * file that was distributed with this source code.
 ******************************************************************************/
package com.mitchellbosecke.pebble.node.expression;

import com.mitchellbosecke.pebble.extension.NodeVisitor;
import com.mitchellbosecke.pebble.template.EvaluationContextImpl;
import com.mitchellbosecke.pebble.template.PebbleTemplateImpl;

public class LiteralLongExpression implements Expression<Long> {

    private final Long value;
    private final int lineNumber;

    public LiteralLongExpression(Long value, int lineNumber) {
        this.value = value;
        this.lineNumber = lineNumber;
    }

    @Override
    public void accept(NodeVisitor visitor) {
        visitor.visit(this);
    }

    @Override
<<<<<<< HEAD
    public Long evaluate(PebbleTemplateImpl self, EvaluationContextImpl context) throws PebbleException {
=======
    public Long evaluate(PebbleTemplateImpl self, EvaluationContext context) {
>>>>>>> 5f56adbd
        return value;
    }

    @Override
    public int getLineNumber() {
        return this.lineNumber;
    }

    @Override
    public String toString() {
        return value.toString();
    }

}<|MERGE_RESOLUTION|>--- conflicted
+++ resolved
@@ -28,11 +28,7 @@
     }
 
     @Override
-<<<<<<< HEAD
-    public Long evaluate(PebbleTemplateImpl self, EvaluationContextImpl context) throws PebbleException {
-=======
-    public Long evaluate(PebbleTemplateImpl self, EvaluationContext context) {
->>>>>>> 5f56adbd
+    public Long evaluate(PebbleTemplateImpl self, EvaluationContextImpl context) {
         return value;
     }
 
