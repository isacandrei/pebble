--- conflicted
+++ resolved
@@ -26,11 +26,7 @@
     }
 
     @Override
-<<<<<<< HEAD
-    public Object evaluate(PebbleTemplateImpl self, EvaluationContextImpl context) throws PebbleException {
-=======
-    public Object evaluate(PebbleTemplateImpl self, EvaluationContext context) {
->>>>>>> 5f56adbd
+    public Object evaluate(PebbleTemplateImpl self, EvaluationContextImpl context) {
         return null;
     }
 
