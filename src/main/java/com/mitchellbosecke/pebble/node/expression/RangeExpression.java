package com.mitchellbosecke.pebble.node.expression;

import com.mitchellbosecke.pebble.extension.core.RangeFunction;
import com.mitchellbosecke.pebble.node.ArgumentsNode;
import com.mitchellbosecke.pebble.node.PositionalArgumentNode;
import com.mitchellbosecke.pebble.template.EvaluationContextImpl;
import com.mitchellbosecke.pebble.template.PebbleTemplateImpl;

import java.util.ArrayList;
import java.util.List;

/**
 * Expression which implements the range function.
 *
 * @author Eric Bussieres
 *
 */
public class RangeExpression extends BinaryExpression<Object> {

    @Override
<<<<<<< HEAD
    public Object evaluate(PebbleTemplateImpl self, EvaluationContextImpl context) throws PebbleException {
=======
    public Object evaluate(PebbleTemplateImpl self, EvaluationContext context) {
>>>>>>> 5f56adbd
        List<PositionalArgumentNode> positionalArgs = new ArrayList<>();
        positionalArgs.add(new PositionalArgumentNode(getLeftExpression()));
        positionalArgs.add(new PositionalArgumentNode(getRightExpression()));

        ArgumentsNode arguments = new ArgumentsNode(positionalArgs, null, this.getLineNumber());
        FunctionOrMacroInvocationExpression function = new FunctionOrMacroInvocationExpression(
                RangeFunction.FUNCTION_NAME, arguments, this.getLineNumber());

        return function.evaluate(self, context);
    }

}<|MERGE_RESOLUTION|>--- conflicted
+++ resolved
@@ -18,11 +18,7 @@
 public class RangeExpression extends BinaryExpression<Object> {
 
     @Override
-<<<<<<< HEAD
-    public Object evaluate(PebbleTemplateImpl self, EvaluationContextImpl context) throws PebbleException {
-=======
-    public Object evaluate(PebbleTemplateImpl self, EvaluationContext context) {
->>>>>>> 5f56adbd
+    public Object evaluate(PebbleTemplateImpl self, EvaluationContextImpl context) {
         List<PositionalArgumentNode> positionalArgs = new ArrayList<>();
         positionalArgs.add(new PositionalArgumentNode(getLeftExpression()));
         positionalArgs.add(new PositionalArgumentNode(getRightExpression()));
