--- conflicted
+++ resolved
@@ -30,11 +30,7 @@
     }
 
     @Override
-<<<<<<< HEAD
-    public Object evaluate(PebbleTemplateImpl self, EvaluationContextImpl context) throws PebbleException {
-=======
-    public Object evaluate(PebbleTemplateImpl self, EvaluationContext context) {
->>>>>>> 5f56adbd
+    public Object evaluate(PebbleTemplateImpl self, EvaluationContextImpl context) {
         if (expression1.evaluate(self, context) != null && expression1.evaluate(self, context)) {
             return expression2.evaluate(self, context);
         } else {
