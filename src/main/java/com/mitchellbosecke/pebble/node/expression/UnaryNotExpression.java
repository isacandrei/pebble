/*******************************************************************************
 * This file is part of Pebble.
 * 
 * Copyright (c) 2014 by Mitchell Bösecke
 * 
 * For the full copyright and license information, please view the LICENSE
 * file that was distributed with this source code.
 ******************************************************************************/
package com.mitchellbosecke.pebble.node.expression;

<<<<<<< HEAD
import com.mitchellbosecke.pebble.error.PebbleException;
import com.mitchellbosecke.pebble.template.EvaluationContextImpl;
=======
import com.mitchellbosecke.pebble.template.EvaluationContext;
>>>>>>> 5f56adbd
import com.mitchellbosecke.pebble.template.PebbleTemplateImpl;

public class UnaryNotExpression extends UnaryExpression {

    @Override
<<<<<<< HEAD
    public Object evaluate(PebbleTemplateImpl self, EvaluationContextImpl context) throws PebbleException {
=======
    public Object evaluate(PebbleTemplateImpl self, EvaluationContext context) {
>>>>>>> 5f56adbd
        Boolean result = (Boolean) getChildExpression().evaluate(self, context);
        if (context.isStrictVariables()){
            if(result == null)
                throw new PebbleException(null, "null value given to not() and strict variables is set to true", getLineNumber(), self.getName());
            return !result;
        } else {
            return result == null || !result;
        }
    }

}<|MERGE_RESOLUTION|>--- conflicted
+++ resolved
@@ -8,22 +8,14 @@
  ******************************************************************************/
 package com.mitchellbosecke.pebble.node.expression;
 
-<<<<<<< HEAD
 import com.mitchellbosecke.pebble.error.PebbleException;
 import com.mitchellbosecke.pebble.template.EvaluationContextImpl;
-=======
-import com.mitchellbosecke.pebble.template.EvaluationContext;
->>>>>>> 5f56adbd
 import com.mitchellbosecke.pebble.template.PebbleTemplateImpl;
 
 public class UnaryNotExpression extends UnaryExpression {
 
     @Override
-<<<<<<< HEAD
-    public Object evaluate(PebbleTemplateImpl self, EvaluationContextImpl context) throws PebbleException {
-=======
-    public Object evaluate(PebbleTemplateImpl self, EvaluationContext context) {
->>>>>>> 5f56adbd
+    public Object evaluate(PebbleTemplateImpl self, EvaluationContextImpl context) {
         Boolean result = (Boolean) getChildExpression().evaluate(self, context);
         if (context.isStrictVariables()){
             if(result == null)
