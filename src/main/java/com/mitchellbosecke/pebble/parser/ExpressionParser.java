--- conflicted
+++ resolved
@@ -467,34 +467,14 @@
                 }
             }
 
-<<<<<<< HEAD
-            node = new GetAttributeExpression(node, new LiteralStringExpression(token.getValue()), args);
-=======
-            node = new GetAttributeExpression(node, token.getValue(), args, stream.getFilename(), token.getLineNumber());
->>>>>>> d6a41085
+            node = new GetAttributeExpression(node, new LiteralStringExpression(token.getValue()), args, stream.getFilename(), token.getLineNumber());
+
 
         } else if (stream.current().test(Token.Type.PUNCTUATION, "[")) {
             // skip over opening '[' bracket
             stream.next();
 
-<<<<<<< HEAD
-            node = new GetAttributeExpression(node, parseExpression());
-
-           //stream.next();
-=======
-            // treat the string value inside the brackets just the same as we
-            // would an attribute name following a '.', except that the
-            // attribute name gathered this way is NOT held to the same naming
-            // restrictions (e.g. can include hyphens '-')
-            Token token = stream.current();
-            if (token.test(Type.STRING) || token.test(Type.NUMBER)) {
-                node = new GetAttributeExpression(node, token.getValue(), stream.getFilename(), token.getLineNumber());
-            } else {
-                throw new ParserException(null, "Only strings and numbers allowed within square brackets.",
-                        token.getLineNumber(), stream.getFilename());
-            }
-            stream.next();
->>>>>>> d6a41085
+            node = new GetAttributeExpression(node, parseExpression(), stream.getFilename(), stream.current().getLineNumber());
 
             // move past the closing ']' bracket
             stream.expect(Token.Type.PUNCTUATION, "]");
