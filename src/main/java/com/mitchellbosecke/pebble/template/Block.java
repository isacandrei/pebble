--- conflicted
+++ resolved
@@ -15,10 +15,5 @@
 
     String getName();
 
-<<<<<<< HEAD
-    void evaluate(PebbleTemplateImpl self, Writer writer, EvaluationContextImpl context) throws PebbleException,
-            IOException;
-=======
-    void evaluate(PebbleTemplateImpl self, Writer writer, EvaluationContext context) throws IOException;
->>>>>>> 5f56adbd
+    void evaluate(PebbleTemplateImpl self, Writer writer, EvaluationContextImpl context) throws IOException;
 }