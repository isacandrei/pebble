--- conflicted
+++ resolved
@@ -174,15 +174,9 @@
         // global vars provided from extensions
         scopeChain.pushScope(this.engine.getExtensionRegistry().getGlobalVariables());
 
-<<<<<<< HEAD
         return new EvaluationContextImpl(this, this.engine.isStrictVariables(), locale,
                 this.engine.getExtensionRegistry(), this.engine.getTagCache(), this.engine.getExecutorService(),
-                new ArrayList<PebbleTemplateImpl>(), new HashMap<String, PebbleTemplateImpl>(), scopeChain, null, this.engine.isAllowGetClass());
-=======
-        return new EvaluationContext(this, this.engine.isStrictVariables(), locale, this.engine.getExtensionRegistry(), this.engine.getTagCache(),
-                        this.engine.getExecutorService(), new ArrayList<PebbleTemplateImpl>(), new HashMap<String, PebbleTemplateImpl>(), scopeChain,
-                        null, this.engine.getEvaluationOptions());
->>>>>>> c7b62cfd
+                new ArrayList<PebbleTemplateImpl>(), new HashMap<String, PebbleTemplateImpl>(), scopeChain, null, this.engine.getEvaluationOptions());
     }
 
     /**
