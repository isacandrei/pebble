--- conflicted
+++ resolved
@@ -70,81 +70,46 @@
         this.name = name;
     }
 
-<<<<<<< HEAD
-    public void evaluate(Writer writer) throws PebbleException, IOException {
+    public void evaluate(Writer writer) throws IOException {
         EvaluationContextImpl context = this.initContext(null);
         this.evaluate(writer, context);
     }
 
-    public void evaluate(Writer writer, Locale locale) throws PebbleException, IOException {
+    public void evaluate(Writer writer, Locale locale) throws IOException {
         EvaluationContextImpl context = this.initContext(locale);
         this.evaluate(writer, context);
     }
 
-    public void evaluate(Writer writer, Map<String, Object> map) throws PebbleException, IOException {
+    public void evaluate(Writer writer, Map<String, Object> map) throws IOException {
         EvaluationContextImpl context = this.initContext(null);
-=======
-    public void evaluate(Writer writer) throws IOException {
-        EvaluationContext context = this.initContext(null);
-        this.evaluate(writer, context);
-    }
-
-    public void evaluate(Writer writer, Locale locale) throws IOException {
-        EvaluationContext context = this.initContext(locale);
-        this.evaluate(writer, context);
-    }
-
-    public void evaluate(Writer writer, Map<String, Object> map) throws IOException {
-        EvaluationContext context = this.initContext(null);
->>>>>>> 5f56adbd
         context.getScopeChain().pushScope(map);
         this.evaluate(writer, context);
     }
 
-<<<<<<< HEAD
-    public void evaluate(Writer writer, Map<String, Object> map, Locale locale) throws PebbleException, IOException {
+    public void evaluate(Writer writer, Map<String, Object> map, Locale locale) throws IOException {
         EvaluationContextImpl context = this.initContext(locale);
-=======
-    public void evaluate(Writer writer, Map<String, Object> map, Locale locale) throws IOException {
-        EvaluationContext context = this.initContext(locale);
->>>>>>> 5f56adbd
         context.getScopeChain().pushScope(map);
         this.evaluate(writer, context);
     }
 
-<<<<<<< HEAD
-    public void evaluateBlock(String blockName, Writer writer) throws PebbleException, IOException {
+    public void evaluateBlock(String blockName, Writer writer) throws IOException {
         EvaluationContextImpl context = this.initContext(null);
-=======
-    public void evaluateBlock(String blockName, Writer writer) throws IOException {
-        EvaluationContext context = this.initContext(null);
->>>>>>> 5f56adbd
         this.evaluate(new NoopWriter(), context);
 
         this.block(writer, context, blockName, false);
         writer.flush();
     }
 
-<<<<<<< HEAD
-    public void evaluateBlock(String blockName, Writer writer, Locale locale) throws PebbleException, IOException {
+    public void evaluateBlock(String blockName, Writer writer, Locale locale) throws IOException {
         EvaluationContextImpl context = this.initContext(locale);
-=======
-    public void evaluateBlock(String blockName, Writer writer, Locale locale) throws IOException {
-        EvaluationContext context = this.initContext(locale);
->>>>>>> 5f56adbd
         this.evaluate(new NoopWriter(), context);
 
         this.block(writer, context, blockName, false);
         writer.flush();
     }
 
-<<<<<<< HEAD
-    public void evaluateBlock(String blockName, Writer writer, Map<String, Object> map) throws PebbleException, IOException {
+    public void evaluateBlock(String blockName, Writer writer, Map<String, Object> map) throws IOException {
         EvaluationContextImpl context = this.initContext(null);
-=======
-    public void evaluateBlock(String blockName, Writer writer, Map<String, Object> map) throws IOException {
-        EvaluationContext context = this.initContext(null);
->>>>>>> 5f56adbd
         context.getScopeChain().pushScope(map);
         this.evaluate(new NoopWriter(), context);
 
@@ -152,13 +117,8 @@
         writer.flush();
     }
 
-<<<<<<< HEAD
-    public void evaluateBlock(String blockName, Writer writer, Map<String, Object> map, Locale locale) throws PebbleException, IOException {
+    public void evaluateBlock(String blockName, Writer writer, Map<String, Object> map, Locale locale) throws IOException {
         EvaluationContextImpl context = this.initContext(locale);
-=======
-    public void evaluateBlock(String blockName, Writer writer, Map<String, Object> map, Locale locale) throws IOException {
-        EvaluationContext context = this.initContext(locale);
->>>>>>> 5f56adbd
         context.getScopeChain().pushScope(map);
         this.evaluate(new NoopWriter(), context);
 
@@ -174,11 +134,7 @@
      * @param context The evaluation context
      * @throws IOException     Thrown from the writer object
      */
-<<<<<<< HEAD
-    private void evaluate(Writer writer, EvaluationContextImpl context) throws PebbleException, IOException {
-=======
-    private void evaluate(Writer writer, EvaluationContext context) throws IOException {
->>>>>>> 5f56adbd
+    private void evaluate(Writer writer, EvaluationContextImpl context) throws IOException {
         if (context.getExecutorService() != null) {
             writer = new FutureWriter(writer);
         }
@@ -227,11 +183,7 @@
      * @param context The evaluation context
      * @param name    The template name
      */
-<<<<<<< HEAD
-    public void importTemplate(EvaluationContextImpl context, String name) throws PebbleException {
-=======
-    public void importTemplate(EvaluationContext context, String name) {
->>>>>>> 5f56adbd
+    public void importTemplate(EvaluationContextImpl context, String name) {
         context.getImportedTemplates().add((PebbleTemplateImpl) this.engine.getTemplate(this.resolveRelativePath(name)));
     }
 
@@ -245,12 +197,7 @@
      *                            tag to add within the include tag.
      * @throws IOException     Any error during the loading of the template
      */
-<<<<<<< HEAD
-    public void includeTemplate(Writer writer, EvaluationContextImpl context, String name, Map<?, ?> additionalVariables)
-            throws PebbleException, IOException {
-=======
-    public void includeTemplate(Writer writer, EvaluationContext context, String name, Map<?, ?> additionalVariables) throws IOException {
->>>>>>> 5f56adbd
+    public void includeTemplate(Writer writer, EvaluationContextImpl context, String name, Map<?, ?> additionalVariables) throws IOException {
         PebbleTemplateImpl template = (PebbleTemplateImpl) this.engine.getTemplate(this.resolveRelativePath(name));
         EvaluationContextImpl newContext = context.shallowCopyWithoutInheritanceChain(template);
         ScopeChain scopeChain = newContext.getScopeChain();
@@ -329,13 +276,7 @@
      * @param writer          The writer
      * @throws IOException     Thrown from the writer object
      */
-<<<<<<< HEAD
-    public void block(Writer writer, EvaluationContextImpl context, String blockName, boolean ignoreOverriden)
-            throws PebbleException, IOException {
-=======
-    public void block(Writer writer, EvaluationContext context, String blockName, boolean ignoreOverriden)
-            throws IOException {
->>>>>>> 5f56adbd
+    public void block(Writer writer, EvaluationContextImpl context, String blockName, boolean ignoreOverriden) throws IOException {
 
         Hierarchy hierarchy = context.getHierarchy();
         PebbleTemplateImpl childTemplate = hierarchy.getChild();
@@ -372,12 +313,7 @@
      * @param ignoreOverriden Whether or not to ignore macro definitions in child template
      * @return The results of the macro invocation
      */
-<<<<<<< HEAD
-    public SafeString macro(EvaluationContextImpl context, String macroName, ArgumentsNode args, boolean ignoreOverriden, int lineNumber)
-            throws PebbleException {
-=======
-    public SafeString macro(EvaluationContext context, String macroName, ArgumentsNode args, boolean ignoreOverriden, int lineNumber) {
->>>>>>> 5f56adbd
+    public SafeString macro(EvaluationContextImpl context, String macroName, ArgumentsNode args, boolean ignoreOverriden, int lineNumber) {
         SafeString result = null;
         boolean found = false;
 
@@ -426,14 +362,9 @@
         return result;
     }
 
-<<<<<<< HEAD
-    public void setParent(EvaluationContextImpl context, String parentName) throws PebbleException {
+    public void setParent(EvaluationContextImpl context, String parentName) {
         context.getHierarchy()
                 .pushAncestor((PebbleTemplateImpl) this.engine.getTemplate(this.resolveRelativePath(parentName)));
-=======
-    public void setParent(EvaluationContext context, String parentName) {
-        context.getHierarchy().pushAncestor((PebbleTemplateImpl) this.engine.getTemplate(this.resolveRelativePath(parentName)));
->>>>>>> 5f56adbd
     }
 
     /**
