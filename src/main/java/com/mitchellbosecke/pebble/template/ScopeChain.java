--- conflicted
+++ resolved
@@ -127,12 +127,8 @@
                 return scope.get(key);
             }
 
-<<<<<<< HEAD
-                result = scope.get(key);
-=======
             if (scope.isLocal()) {
                 return null;
->>>>>>> 3512fbda
             }
         }
 
