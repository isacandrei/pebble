--- conflicted
+++ resolved
@@ -15,12 +15,9 @@
 import com.mitchellbosecke.pebble.error.RuntimePebbleException;
 import com.mitchellbosecke.pebble.loader.StringLoader;
 import com.mitchellbosecke.pebble.template.PebbleTemplate;
-<<<<<<< HEAD
 
 import org.junit.Test;
 
-=======
->>>>>>> 123c9ecf
 import java.io.IOException;
 import java.io.StringWriter;
 import java.io.Writer;
@@ -209,10 +206,10 @@
             @Override
             public Iterator<User> iterator() {
                 return new Iterator<User>() {
-                    
+
                     User[] fixture = new User[]{ new User("Alex"), new User("Bob"), new User("John") };
                     int pos = 0;
-                    
+
                     @Override
                     public boolean hasNext() {
                         return pos < fixture.length;
@@ -230,16 +227,16 @@
                 };
             }
         };
-        
-        Map<String, Object> context = new HashMap<>();        
+
+        Map<String, Object> context = new HashMap<>();
         context.put("users", users);
 
         Writer writer = new StringWriter();
         template.evaluate(writer, context);
         assertEquals("[first]0Alex1Bob[last]2John", writer.toString());
     }
-    
-    
+
+
     @Test
     public void testForWithMap() throws PebbleException, IOException {
         PebbleEngine pebble = new PebbleEngine.Builder().loader(new StringLoader()).strictVariables(false).build();
