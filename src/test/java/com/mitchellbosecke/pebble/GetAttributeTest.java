/*******************************************************************************
 * This file is part of Pebble.
 *
 * Copyright (c) 2014 by Mitchell Bösecke
 *
 * For the full copyright and license information, please view the LICENSE
 * file that was distributed with this source code.
 ******************************************************************************/
package com.mitchellbosecke.pebble;

import com.mitchellbosecke.pebble.error.AttributeNotFoundException;
import com.mitchellbosecke.pebble.error.PebbleException;
import com.mitchellbosecke.pebble.error.RootAttributeNotFoundException;
import com.mitchellbosecke.pebble.extension.DynamicAttributeProvider;
import com.mitchellbosecke.pebble.loader.StringLoader;
import com.mitchellbosecke.pebble.template.PebbleTemplate;

import org.junit.Test;

import java.io.IOException;
import java.io.StringWriter;
import java.io.Writer;
import java.util.ArrayList;
<<<<<<< HEAD
import java.util.Arrays;
=======
import java.util.Collections;
>>>>>>> c06d6430
import java.util.HashMap;
import java.util.List;
import java.util.Map;

import static org.junit.Assert.assertEquals;

public class GetAttributeTest extends AbstractTest {

    @Test
    public void testOneLayerAttributeNesting() throws PebbleException, IOException {
        PebbleEngine pebble = new PebbleEngine.Builder().loader(new StringLoader()).strictVariables(true).build();

        PebbleTemplate template = pebble.getTemplate("hello {{ object.name }}");
        Map<String, Object> context = new HashMap<>();
        context.put("object", new SimpleObject());

        Writer writer = new StringWriter();
        template.evaluate(writer, context);
        assertEquals("hello Steve", writer.toString());
    }

    @Test
    public void testAttributeCacheHitting() throws PebbleException, IOException {
        PebbleEngine pebble = new PebbleEngine.Builder().loader(new StringLoader()).strictVariables(true).build();

        PebbleTemplate template = pebble.getTemplate("hello {{ object.name }}{{ object.name }}");
        Map<String, Object> context = new HashMap<>();
        context.put("object", new SimpleObject());

        Writer writer = new StringWriter();
        template.evaluate(writer, context);
    }

    @Test
    public void testMultiLayerAttributeNesting() throws PebbleException, IOException {
        PebbleEngine pebble = new PebbleEngine.Builder().loader(new StringLoader()).strictVariables(true).build();

        PebbleTemplate template = pebble.getTemplate("hello {{ object.simpleObject2.simpleObject.name }}");
        Map<String, Object> context = new HashMap<>();
        context.put("object", new SimpleObject3());

        Writer writer = new StringWriter();
        template.evaluate(writer, context);
        assertEquals("hello Steve", writer.toString());
    }

    @Test
    public void testHashmapAttribute() throws PebbleException, IOException {
        PebbleEngine pebble = new PebbleEngine.Builder().loader(new StringLoader()).strictVariables(true).build();

        PebbleTemplate template = pebble.getTemplate("hello {{ object.name }}");
        Map<String, Object> context = new HashMap<>();
        Map<String, String> map = new HashMap<>();
        map.put("name", "Steve");
        context.put("object", map);

        Writer writer = new StringWriter();
        template.evaluate(writer, context);
        assertEquals("hello Steve", writer.toString());
    }

    @Test
    public void testMethodAttribute() throws PebbleException, IOException {
        PebbleEngine pebble = new PebbleEngine.Builder().loader(new StringLoader()).strictVariables(true).build();

        PebbleTemplate template = pebble.getTemplate("hello {{ object.name }}");
        Map<String, Object> context = new HashMap<>();
        context.put("object", new SimpleObject4());

        Writer writer = new StringWriter();
        template.evaluate(writer, context);
        assertEquals("hello Steve", writer.toString());
    }

    /**
     * The GetAttribute expression involves caching, we test with different
     * objects to make sure that the caching doesnt have any negative side
     * effects.
     *
     * @throws PebbleException
     * @throws IOException
     */
    @Test
    public void testMethodAttributeWithDifferentObjects() throws PebbleException, IOException {
        PebbleEngine pebble = new PebbleEngine.Builder().loader(new StringLoader()).strictVariables(true).build();
        PebbleTemplate template = pebble.getTemplate("hello {{ object.name }}");

        Map<String, Object> context1 = new HashMap<>();
        context1.put("object", new CustomizableObject("Alex"));
        Writer writer1 = new StringWriter();
        template.evaluate(writer1, context1);
        assertEquals("hello Alex", writer1.toString());

        Map<String, Object> context2 = new HashMap<>();
        context2.put("object", new CustomizableObject("Steve"));
        Writer writer2 = new StringWriter();
        template.evaluate(writer2, context2);
        assertEquals("hello Steve", writer2.toString());
    }

    @Test
    public void testBeanMethodWithArgument() throws PebbleException, IOException {
        PebbleEngine pebble = new PebbleEngine.Builder().loader(new StringLoader()).strictVariables(true).build();

        PebbleTemplate template = pebble.getTemplate("hello {{ object.name('Steve') }}");
        Map<String, Object> context = new HashMap<>();
        context.put("object", new BeanWithMethodsThatHaveArguments());

        Writer writer = new StringWriter();
        template.evaluate(writer, context);
        assertEquals("hello Steve", writer.toString());
    }

    @Test
    public void testBeanMethodWithLongArgument() throws PebbleException, IOException {
        PebbleEngine pebble = new PebbleEngine.Builder().loader(new StringLoader()).strictVariables(true).build();

        PebbleTemplate template = pebble.getTemplate("hello {{ object.number(2) }}");
        Map<String, Object> context = new HashMap<>();
        context.put("object", new BeanWithMethodsThatHaveArguments());

        Writer writer = new StringWriter();
        template.evaluate(writer, context);
        assertEquals("hello 2", writer.toString());
    }

    @Test
    public void testBeanMethodWithOverloadedArgument() throws PebbleException, IOException {
        PebbleEngine pebble = new PebbleEngine.Builder().loader(new StringLoader()).strictVariables(true).build();

        PebbleTemplate template = pebble.getTemplate("hello {{ object.number(2.0) }}");
        Map<String, Object> context = new HashMap<>();
        context.put("object", new BeanWithMethodsThatHaveArguments());

        Writer writer = new StringWriter();
        template.evaluate(writer, context);
        assertEquals("hello 4.0", writer.toString());
    }

    @Test
    public void testBeanMethodWithTwoArguments() throws PebbleException, IOException {
        PebbleEngine pebble = new PebbleEngine.Builder().loader(new StringLoader()).strictVariables(true).build();

        PebbleTemplate template = pebble.getTemplate("hello {{ object.multiply(2, 3) }}");
        Map<String, Object> context = new HashMap<>();
        context.put("object", new BeanWithMethodsThatHaveArguments());

        Writer writer = new StringWriter();
        template.evaluate(writer, context);
        assertEquals("hello 6", writer.toString());
    }

    @Test
    public void testGetMethodAttribute() throws PebbleException, IOException {
        PebbleEngine pebble = new PebbleEngine.Builder().loader(new StringLoader()).strictVariables(false).build();

        PebbleTemplate template = pebble.getTemplate("hello {{ object.name }}");
        Map<String, Object> context = new HashMap<>();
        context.put("object", new SimpleObject5());

        Writer writer = new StringWriter();
        template.evaluate(writer, context);
        assertEquals("hello Steve", writer.toString());
    }

    @Test
    public void testHasMethodAttribute() throws PebbleException, IOException {
        PebbleEngine pebble = new PebbleEngine.Builder().loader(new StringLoader()).strictVariables(false).build();

        PebbleTemplate template = pebble.getTemplate("hello {{ object.name }}");
        Map<String, Object> context = new HashMap<>();
        context.put("object", new SimpleObject9());

        Writer writer = new StringWriter();
        template.evaluate(writer, context);
        assertEquals("hello Steve", writer.toString());
    }

    @Test
    public void testIsMethodAttribute() throws PebbleException, IOException {
        PebbleEngine pebble = new PebbleEngine.Builder().loader(new StringLoader()).strictVariables(false).build();

        PebbleTemplate template = pebble.getTemplate("hello {{ object.name }}");
        Map<String, Object> context = new HashMap<>();
        context.put("object", new SimpleObject6());

        Writer writer = new StringWriter();
        template.evaluate(writer, context);
        assertEquals("hello Steve", writer.toString());
    }

    @Test
    public void testComplexNestedAttributes() throws PebbleException, IOException {
        PebbleEngine pebble = new PebbleEngine.Builder().loader(new StringLoader()).strictVariables(false).build();

        String source = "hello {{ object.map.SimpleObject2.simpleObject.name }}. My name is {{ object.map.SimpleObject6.name }}.";
        PebbleTemplate template = pebble.getTemplate(source);
        Map<String, Object> context = new HashMap<>();
        context.put("object", new ComplexObject());

        Writer writer = new StringWriter();
        template.evaluate(writer, context);
        assertEquals("hello Steve. My name is Steve.", writer.toString());
    }

    @Test(expected = RootAttributeNotFoundException.class)
    public void testAttributeOfNullObjectWithStrictVariables() throws PebbleException, IOException {
        PebbleEngine pebble = new PebbleEngine.Builder().loader(new StringLoader()).strictVariables(true).build();

        PebbleTemplate template = pebble.getTemplate("hello {{ object.name }}");

        Writer writer = new StringWriter();
        template.evaluate(writer);
    }

    @Test
    public void testAttributeOfNullObjectWithoutStrictVariables() throws PebbleException, IOException {
        PebbleEngine pebble = new PebbleEngine.Builder().loader(new StringLoader()).strictVariables(false).build();

        PebbleTemplate template = pebble.getTemplate("hello {{ object.name }}");

        Map<String, Object> context = new HashMap<>();
        context.put("object", null);
        Writer writer = new StringWriter();
        template.evaluate(writer, context);

        assertEquals("hello ", writer.toString());
    }

    @Test
    public void testNonExistingAttributeWithoutStrictVariables() throws PebbleException, IOException {
        PebbleEngine pebble = new PebbleEngine.Builder().loader(new StringLoader()).strictVariables(false).build();

        PebbleTemplate template = pebble.getTemplate("hello {{ object.name }}");
        Map<String, Object> context = new HashMap<>();
        context.put("object", new Object());

        Writer writer = new StringWriter();
        template.evaluate(writer, context);
        assertEquals("hello ", writer.toString());
    }

    @Test(expected = AttributeNotFoundException.class)
    public void testNonExistingAttributeWithStrictVariables() throws PebbleException, IOException {
        PebbleEngine pebble = new PebbleEngine.Builder().loader(new StringLoader()).strictVariables(true).build();

        PebbleTemplate template = pebble.getTemplate("hello {{ object.name }}");
        Map<String, Object> context = new HashMap<>();
        context.put("object", new Object());

        Writer writer = new StringWriter();
        template.evaluate(writer, context);
        assertEquals("hello ", writer.toString());
    }

    @Test
    public void testNullAttributeWithoutStrictVariables() throws PebbleException, IOException {
        PebbleEngine pebble = new PebbleEngine.Builder().loader(new StringLoader()).strictVariables(false).build();

        PebbleTemplate template = pebble.getTemplate("hello {{ object.name }}");
        Map<String, Object> context = new HashMap<>();
        context.put("object", new SimpleObject7());

        Writer writer = new StringWriter();
        template.evaluate(writer, context);
        assertEquals("hello ", writer.toString());

    }

    /**
     * Should behave the same as it does with strictVariables = false.
     *
     * @throws PebbleException
     * @throws IOException
     */
    @Test
    public void testNullAttributeWithStrictVariables() throws PebbleException, IOException {
        PebbleEngine pebble = new PebbleEngine.Builder().loader(new StringLoader()).strictVariables(true).build();

        PebbleTemplate template = pebble.getTemplate("hello {{ object.name }}");
        Map<String, Object> context = new HashMap<>();
        context.put("object", new SimpleObject7());

        Writer writer = new StringWriter();
        template.evaluate(writer, context);
        assertEquals("hello ", writer.toString());

    }

    @Test()
    public void testPrimitiveAttribute() throws PebbleException, IOException {
        PebbleEngine pebble = new PebbleEngine.Builder().loader(new StringLoader()).strictVariables(false).build();

        PebbleTemplate template = pebble.getTemplate("hello {{ object.name }}");
        Map<String, Object> context = new HashMap<>();
        context.put("object", new SimpleObject8());

        Writer writer = new StringWriter();
        template.evaluate(writer, context);
        assertEquals("hello true", writer.toString());
    }

    @Test
    public void testArrayIndexAttribute() throws PebbleException, IOException {
        PebbleEngine pebble = new PebbleEngine.Builder().loader(new StringLoader()).strictVariables(false).build();

        PebbleTemplate template = pebble.getTemplate("{{ arr[2] }}");
        Map<String, Object> context = new HashMap<>();
        String[] data = new String[3];
        data[0] = "Zero";
        data[1] = "One";
        data[2] = "Two";
        context.put("arr", data);

        Writer writer = new StringWriter();
        template.evaluate(writer, context);
        assertEquals("Two", writer.toString());
    }

    @Test
    public void testListIndexAttribute() throws PebbleException, IOException {
        PebbleEngine pebble = new PebbleEngine.Builder().loader(new StringLoader()).strictVariables(false).build();

        PebbleTemplate template = pebble.getTemplate("{{ arr[2] }}");
        Map<String, Object> context = new HashMap<>();
        List<String> data = new ArrayList<>();
        data.add("Zero");
        data.add("One");
        data.add("Two");
        context.put("arr", data);

        Writer writer = new StringWriter();
        template.evaluate(writer, context);
        assertEquals("Two", writer.toString());
    }

    /**
     * Tests retrieving a non-existing index from a list with strict mode on.
     *
     * @throws PebbleException
     * @throws IOException
     */
    @Test(expected = AttributeNotFoundException.class)
    public void testListNonExistingIndexAttributeWithStrictMode() throws PebbleException, IOException {
        PebbleEngine pebble = new PebbleEngine.Builder().loader(new StringLoader()).strictVariables(true).build();

        PebbleTemplate template = pebble.getTemplate("{{ arr[1] }}");
        Map<String, Object> context = new HashMap<>();
        List<String> data = new ArrayList<>();
        context.put("arr", data);

        Writer writer = new StringWriter();
        template.evaluate(writer, context);
        assertEquals("Two", writer.toString());
    }

    /**
     * Tests retrieving a non-existing index from a list with strict mode off.
     *
     * @throws PebbleException
     * @throws IOException
     */
    @Test
    public void testListNonExistingIndexAttribute() throws PebbleException, IOException {
        PebbleEngine pebble = new PebbleEngine.Builder().loader(new StringLoader()).strictVariables(false).build();

        PebbleTemplate template = pebble.getTemplate("{{ arr[1] }}");
        Map<String, Object> context = new HashMap<>();
        List<String> data = new ArrayList<>();
        context.put("arr", data);

        Writer writer = new StringWriter();
        template.evaluate(writer, context);
        assertEquals("", writer.toString());
    }

    @Test()
    public void testInheritedAttribute() throws PebbleException, IOException {
        PebbleEngine pebble = new PebbleEngine.Builder().loader(new StringLoader()).strictVariables(true).build();

        PebbleTemplate template = pebble.getTemplate("hello {{ object.name }}");
        Map<String, Object> context = new HashMap<>();
        context.put("object", new ChildObject());

        Writer writer = new StringWriter();
        template.evaluate(writer, context);
        assertEquals("hello parent", writer.toString());
    }


    public class Person {
        public final String name = "Name";
        public final String surname = "Surname";
    }
    @Test
    public void testAccessingValueWithSubscriptInLoop() throws PebbleException, IOException {
        PebbleEngine pebble = new PebbleEngine.Builder().loader(new StringLoader()).strictVariables(true).build();

        String source = "{% for attribute in ['name', 'surname']%}{{ person[attribute] }}{% endfor %}";
        PebbleTemplate template = pebble.getTemplate(source);

        Map<String, Object> context = new HashMap<>();
        context.put("person", new Person());

        Writer writer = new StringWriter();
        template.evaluate(writer, context);
        assertEquals("NameSurname", writer.toString());
    }

    public class SimpleObject {

        public final String name = "Steve";
    }

    public class SimpleObject2 {

        public final SimpleObject simpleObject = new SimpleObject();
    }

    public class SimpleObject3 {

        public final SimpleObject2 simpleObject2 = new SimpleObject2();
    }

    public class SimpleObject4 {

        public String name() {
            return "Steve";
        }
    }

    public class SimpleObject5 {

        public String getName() {
            return "Steve";
        }
    }

    public class SimpleObject6 {

        public String isName() {
            return "Steve";
        }
    }

    public class SimpleObject7 {

        public String name = null;
    }

    public class SimpleObject8 {

        public boolean name = true;
    }

    public class SimpleObject9 {

        public String hasName() {
            return "Steve";
        }
    }

    public class BeanWithMethodsThatHaveArguments {

        public String getName(String name) {
            return name;
        }

        public Double getNumber(Double number) {
            return number * 2;
        }

        public Long getNumber(Long number) {
            return number;
        }

        public Long multiply(Long one, Long two) {
            return one * two;
        }
    }

    public class ComplexObject {

        public final Map<String, Object> map = new HashMap<>();

        {
            this.map.put("SimpleObject2", new SimpleObject2());
            this.map.put("SimpleObject6", new SimpleObject6());
        }
    }

    public class CustomizableObject {

        private final String name;

        public CustomizableObject(String name) {
            this.name = name;
        }

        public String getName() {
            return this.name;
        }
    }

    public class ChildObject extends ParentObject {

    }

    public class ParentObject {

        public String getName() {
            return "parent";
        }
    }

    @Test()
    public void testPrimitiveArgument() throws PebbleException, IOException {
        PebbleEngine pebble = new PebbleEngine.Builder().loader(new StringLoader()).strictVariables(true).build();

        PebbleTemplate template = pebble.getTemplate("{{ obj.getStringFromLong(1) }} {{ obj.getStringFromLongs(1,2) }}"
            + " {{ obj.getStringFromBoolean(true) }}");

        Map<String, Object> context = new HashMap<>();
        context.put("obj", new PrimitiveArguments());

        Writer writer = new StringWriter();
        template.evaluate(writer, context);

        assertEquals("1 1 2 true", writer.toString());
    }
    
    @Test
    public void testBeanMethodWithNullArgument() throws PebbleException, IOException {
        PebbleEngine pebble = new PebbleEngine.Builder().loader(new StringLoader()).strictVariables(true).build();

        PebbleTemplate template = pebble.getTemplate("hello {{ object.name(var) }}");
        Map<String, Object> context = new HashMap<>();
        context.put("object", new BeanWithMethodsThatHaveArguments());
        context.put("var", null);

        Writer writer = new StringWriter();
        template.evaluate(writer, context);
        assertEquals("hello ", writer.toString());
    }

    public class PrimitiveArguments {

        public String getStringFromLong(long id) {
            return String.valueOf(id);
        }

        public String getStringFromLongs(Long first, long second) {
            return String.valueOf(first) + " " + String.valueOf(second);
        }

        public String getStringFromBoolean(boolean bool) {
            return String.valueOf(bool);
        }
    }
    
    public class DynamicAttributeProviderObject implements DynamicAttributeProvider {

        public String getSurname() {
            return "Doe";
        }
        
        public String name = "Invalid";
        public String getName() {
            return name;
        }
        
        @Override
        public boolean canProvideDynamicAttribute(Object attributeName) {
            
            if("name".equals(attributeName)) {
                return true;
            }
            return false;
        }

        @Override
        public Object getDynamicAttribute(Object attributeName, Object[] argumentValues) {
            
            if("name".equals(attributeName)) {
                
                String name = "Steve";
                if(argumentValues != null && argumentValues.length > 0) {
                    name += " " + Arrays.toString(argumentValues);
                }
                return name;
            }
            
            return "Invalid";
        }
    }
    
    @Test
    public void testAttributeProviderSimple() throws PebbleException, IOException {
        PebbleEngine pebble = new PebbleEngine.Builder().loader(new StringLoader()).strictVariables(false).build();

        PebbleTemplate template = pebble.getTemplate("hello {{ object.name }} {{ object.surname }}{{ object.invalidAttr }}");
        Map<String, Object> context = new HashMap<>();
        context.put("object", new DynamicAttributeProviderObject());

        Writer writer = new StringWriter();
        template.evaluate(writer, context);
        assertEquals("hello Steve Doe", writer.toString());
    }
    
    @Test
    public void testAttributeProviderEmptyArguments() throws PebbleException, IOException {
        PebbleEngine pebble = new PebbleEngine.Builder().loader(new StringLoader()).strictVariables(true).build();

        PebbleTemplate template = pebble.getTemplate("hello {{ object.name() }}");
        Map<String, Object> context = new HashMap<>();
        context.put("object", new DynamicAttributeProviderObject());

        Writer writer = new StringWriter();
        template.evaluate(writer, context);
        assertEquals("hello Steve", writer.toString());
    }
    
    @Test
    public void testAttributeProviderWithArguments() throws PebbleException, IOException {
        PebbleEngine pebble = new PebbleEngine.Builder().loader(new StringLoader()).strictVariables(true).build();

        PebbleTemplate template = pebble.getTemplate("hello {{ object.name('abc', (40 + 2)) }}");
        Map<String, Object> context = new HashMap<>();
        context.put("object", new DynamicAttributeProviderObject());

        Writer writer = new StringWriter();
        template.evaluate(writer, context);
        assertEquals("hello Steve [abc, 42]", writer.toString());
    }
    
    

    @Test
    public void testAttributePrimitiveAccessWithEmptyMap() throws Exception {
        PebbleEngine pebble = new PebbleEngine.Builder().loader(new StringLoader()).strictVariables(false).build();

        PebbleTemplate template = pebble.getTemplate(String.format("hello {{ object[1].name }}"));
        Map<String, Object> context = new HashMap<>();
        context.put("object", new HashMap<>());

        Writer writer = new StringWriter();
        template.evaluate(writer, context);

        assertEquals("hello ", writer.toString());
    }

    @Test
    public void testAttributePrimitiveAccessWithInteger() throws Exception {
        String result = this.testAttributePrimitiveAccess(1);

        assertEquals("hello Steve", result);
    }

    private String testAttributePrimitiveAccess(Number value) throws PebbleException, IOException {
        PebbleEngine pebble = new PebbleEngine.Builder().loader(new StringLoader()).strictVariables(false).build();

        PebbleTemplate template = pebble.getTemplate("hello {{ object[key].name }}");
        Map<String, Object> context = new HashMap<>();
        context.put("key", value);
        context.put("object", Collections.singletonMap(value, new SimpleObject()));

        Writer writer = new StringWriter();
        template.evaluate(writer, context);

        return writer.toString();
    }

    @Test
    public void testAttributePrimitiveAccessWithLong() throws Exception {
        String result = this.testAttributePrimitiveAccess(1L);

        assertEquals("hello Steve", result);
    }

    @Test
    public void testAttributePrimitiveAccessWithDouble() throws Exception {
        String result = this.testAttributePrimitiveAccess(1.05D);

        assertEquals("hello Steve", result);
    }

    @Test
    public void testAttributePrimitiveAccessWithFloat() throws Exception {
        String result = this.testAttributePrimitiveAccess(1.05F);

        assertEquals("hello Steve", result);
    }

    @Test
    public void testAttributePrimitiveAccessWithShort() throws Exception {
        String result = this.testAttributePrimitiveAccess((short) 1);

        assertEquals("hello Steve", result);
    }

    @Test
    public void testAttributePrimitiveAccessWithByte() throws Exception {
        String result = this.testAttributePrimitiveAccess((byte) 1);

        assertEquals("hello Steve", result);
    }
}<|MERGE_RESOLUTION|>--- conflicted
+++ resolved
@@ -21,11 +21,8 @@
 import java.io.StringWriter;
 import java.io.Writer;
 import java.util.ArrayList;
-<<<<<<< HEAD
 import java.util.Arrays;
-=======
 import java.util.Collections;
->>>>>>> c06d6430
 import java.util.HashMap;
 import java.util.List;
 import java.util.Map;
@@ -585,21 +582,21 @@
             return String.valueOf(bool);
         }
     }
-    
+
     public class DynamicAttributeProviderObject implements DynamicAttributeProvider {
 
         public String getSurname() {
             return "Doe";
         }
-        
+
         public String name = "Invalid";
         public String getName() {
             return name;
         }
-        
+
         @Override
         public boolean canProvideDynamicAttribute(Object attributeName) {
-            
+
             if("name".equals(attributeName)) {
                 return true;
             }
@@ -608,20 +605,20 @@
 
         @Override
         public Object getDynamicAttribute(Object attributeName, Object[] argumentValues) {
-            
+
             if("name".equals(attributeName)) {
-                
+
                 String name = "Steve";
                 if(argumentValues != null && argumentValues.length > 0) {
                     name += " " + Arrays.toString(argumentValues);
                 }
                 return name;
             }
-            
+
             return "Invalid";
         }
     }
-    
+
     @Test
     public void testAttributeProviderSimple() throws PebbleException, IOException {
         PebbleEngine pebble = new PebbleEngine.Builder().loader(new StringLoader()).strictVariables(false).build();
@@ -634,7 +631,7 @@
         template.evaluate(writer, context);
         assertEquals("hello Steve Doe", writer.toString());
     }
-    
+
     @Test
     public void testAttributeProviderEmptyArguments() throws PebbleException, IOException {
         PebbleEngine pebble = new PebbleEngine.Builder().loader(new StringLoader()).strictVariables(true).build();
@@ -647,7 +644,7 @@
         template.evaluate(writer, context);
         assertEquals("hello Steve", writer.toString());
     }
-    
+
     @Test
     public void testAttributeProviderWithArguments() throws PebbleException, IOException {
         PebbleEngine pebble = new PebbleEngine.Builder().loader(new StringLoader()).strictVariables(true).build();
@@ -660,8 +657,8 @@
         template.evaluate(writer, context);
         assertEquals("hello Steve [abc, 42]", writer.toString());
     }
-    
-    
+
+
 
     @Test
     public void testAttributePrimitiveAccessWithEmptyMap() throws Exception {
